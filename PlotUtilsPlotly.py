##
## Copyright (c) 2006-2020 by University of Washington.  All rights reserved.
##
## This file contains proprietary information and remains the
## unpublished property of the University of Washington. Use, disclosure,
## or reproduction is prohibited except as permitted by express written
## license agreement with the University of Washington.
##
## THIS SOFTWARE IS PROVIDED BY THE COPYRIGHT HOLDERS AND CONTRIBUTORS "AS IS"
## AND ANY EXPRESS OR IMPLIED WARRANTIES, INCLUDING, BUT NOT LIMITED TO, THE
## IMPLIED WARRANTIES OF MERCHANTABILITY AND FITNESS FOR A PARTICULAR PURPOSE
## ARE DISCLAIMED. IN NO EVENT SHALL THE COPYRIGHT OWNER OR CONTRIBUTORS BE
## LIABLE FOR ANY DIRECT, INDIRECT, INCIDENTAL, SPECIAL, EXEMPLARY, OR
## CONSEQUENTIAL DAMAGES (INCLUDING, BUT NOT LIMITED TO, PROCUREMENT OF
## SUBSTITUTE GOODS OR SERVICES; LOSS OF USE, DATA, OR PROFITS; OR BUSINESS
## INTERRUPTION) HOWEVER CAUSED AND ON ANY THEORY OF LIABILITY, WHETHER IN
## CONTRACT, STRICT LIABILITY, OR TORT (INCLUDING NEGLIGENCE OR OTHERWISE)
## ARISING IN ANY WAY OUT OF THE USE OF THIS SOFTWARE, EVEN IF ADVISED OF THE
## POSSIBILITY OF SUCH DAMAGE.
##

"""Supporting routines for creating plots from netCDF data
"""

import os
import sys
import json
import plotly
import plotly.graph_objects
import plotly.io

import Utils
from BaseLog import *

# IOP Standard Figure size
std_width = 1058
std_height = 894
std_scale = 1.0

#
# Utility functions
#
def plotlyfig2json(fig, fpath=None):
    """
    Serialize a plotly figure object to JSON so it can be persisted to disk.
    Figures persisted as JSON can be rebuilt using the plotly JSON chart API:

    http://help.plot.ly/json-chart-schema/

    If `fpath` is provided, JSON is written to file.

    Modified from https://github.com/nteract/nteract/issues/1229

    Returns:
       Serialized json object
    """

    redata = json.loads(json.dumps(fig.data, cls=plotly.utils.PlotlyJSONEncoder))
    relayout = json.loads(json.dumps(fig.layout, cls=plotly.utils.PlotlyJSONEncoder))

    fig_json=json.dumps({'data': redata,'layout': relayout})

    if fpath:
        with open(fpath, 'w') as f:
            f.write(fig_json)
    return fig_json

def plotlyfromjson(fpath):
    """Render a plotly figure from a json file
    - For documentation only - this is the display side of the above persistance

    Input:
        fpath - file path to the json file defining the figure
    Returns:
        plotly figure object
    """
    with open(fpath, 'r') as f:
        v = json.loads(f.read())

    fig = plotly.graph_objects.Figure(data=v['data'], layout=v['layout'])
    #fig.show()
    return fig

def write_output_files(plot_conf, base_file_name, fig):
    """
    Helper routine to output various file formats - .png and .div all the time
    and standalone .html and .svg based on conf file settings

    Input:
        plot_conf - configuration object
        base_file_name - file name base for the output file names (i.e. no extension)
        fig - plotly figure object
    Returns:
        List of fully qualified filenames that have been generated.
    """
    std_config_dict = {'modeBarButtonsToRemove': ['lasso2d', 'select2d'],
                       'scrollZoom': True,
    }
    
    if plot_conf.plot_directory is None:
        log_warning("plot_directory not specified - bailing out")
        return []
    
    base_file_name = os.path.join(plot_conf.plot_directory, base_file_name)

    ret_list = []
    
    if plot_conf.full_html:
        # if plot_opts full_html
        output_name = base_file_name + '.html'
        fig.write_html(file = output_name, include_plotlyjs = 'cdn', full_html = True, auto_open = False, validate = True,
                       config = std_config_dict)
        ret_list.append(output_name)

    # For IOP site - raw div
    output_name = base_file_name + '.div'
    fig.write_html(file = output_name, include_plotlyjs = False, full_html = False, auto_open = False, validate = True,
                   config = std_config_dict)
    ret_list.append(output_name)

    def save_img_file(output_fmt):
        orca_path = Utils.which("orca")
        if not orca_path:
            log_warning("Executable \"orca\" not found on path - not generating image file")
            return
        # This path appears to be the most solid for OSX and linux (for now)
        if 'linux' in sys.platform:
            # orca - the app that creates the .png files, opens /tmp/orca-build with 775 for permissions:
            # https://github.com/plotly/orca/issues/140
            # this causes the orca app to merely hang on execution - very helpful indeed - so we check for the
            # permissions and warn if it looks bad
            orca_build_dir = "/tmp/orca-build"
            if os.access(orca_build_dir, os.F_OK):
                if not os.access(orca_build_dir, os.W_OK):
                    log_error("%s not writable - the call to orca to convert image will hang!!!! Bailing out" % orca_build_dir)
                    return None

        json_file_name = base_file_name + '.json'
        plotlyfig2json(fig, fpath = json_file_name)
        output_name = base_file_name + '.' + output_fmt
        head, tail = os.path.split(output_name)
        if head == '' or head is None:
            head = '.'
<<<<<<< HEAD
        cmd_line = "orca graph %s --width %d --height %d --scale 1.0 -d %s -o %s --disable-gpu" \
=======
        # 2020/09/02 For reasons not yet understood, on linux at times the orca app doesn't exit, leaving a FUSE
        # mounted appimage and a process still runing.  The process only responds to -9 signal.  The fuse system
        # is mounted in /tmp/.mount_orca_*  To unmount, user "sudo fusermount -u /tmp/.mount_orca_*".  If enough of these
        # are left around, the limit for FUSE mounts is it (default 1000), and .png files can no longer be created.
        #
        # The problem is not trivially reproduceable from the command line, so it may have something to do with running the
        # basestation processing as a daemon, disconnected from any terminal.
        #
        cmd_line = "orca graph %s --width %d --height %d --scale 1.0 -d %s -o %s --parallel-limit 0" \
>>>>>>> 98e27ca9
                   % (json_file_name, std_width, std_height, head, tail)
        log_info("Running %s" % cmd_line)
        try:
            ret_code = Utils.check_call(cmd_line, use_shell=True)
        except:
            log_info("Except in run", 'exc')
        #log_info("Done")
        #os.remove(json_file_name)
        if ret_code:
            log_error("%s returned %d" % (cmd_line, ret_code))
            return None
        else:
            return output_name

        # 2020/01/02 GBS - this code path runs with a plotly and ploty_orca installed from
        # anaconda (on rendezvous), but hangs here.  Note in both cases, xvfb was installed and
        # #plotly.io.orca.config.use_xvfb = True
        # was set.
        #output_name = base_file_name + '.' + output_fmt
        #fig.write_image(file = output_name, format = output_fmt, width = std_width, height = std_height, scale = std_scale, validate = True)
        #return output_name

    if plot_conf.save_png:
        ret_list.append(save_img_file('png'))
    
    if plot_conf.save_svg:
        ret_list.append(save_img_file('svg'))
    
    return ret_list<|MERGE_RESOLUTION|>--- conflicted
+++ resolved
@@ -141,9 +141,6 @@
         head, tail = os.path.split(output_name)
         if head == '' or head is None:
             head = '.'
-<<<<<<< HEAD
-        cmd_line = "orca graph %s --width %d --height %d --scale 1.0 -d %s -o %s --disable-gpu" \
-=======
         # 2020/09/02 For reasons not yet understood, on linux at times the orca app doesn't exit, leaving a FUSE
         # mounted appimage and a process still runing.  The process only responds to -9 signal.  The fuse system
         # is mounted in /tmp/.mount_orca_*  To unmount, user "sudo fusermount -u /tmp/.mount_orca_*".  If enough of these
@@ -152,8 +149,7 @@
         # The problem is not trivially reproduceable from the command line, so it may have something to do with running the
         # basestation processing as a daemon, disconnected from any terminal.
         #
-        cmd_line = "orca graph %s --width %d --height %d --scale 1.0 -d %s -o %s --parallel-limit 0" \
->>>>>>> 98e27ca9
+        cmd_line = "orca graph %s --width %d --height %d --scale 1.0 -d %s -o %s --disble-gpu" \
                    % (json_file_name, std_width, std_height, head, tail)
         log_info("Running %s" % cmd_line)
         try:
