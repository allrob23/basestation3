#! /usr/bin/env python

##
## Copyright (c) 2006-2022 by University of Washington.  All rights reserved.
##
## This file contains proprietary information and remains the
## unpublished property of the University of Washington. Use, disclosure,
## or reproduction is prohibited except as permitted by express written
## license agreement with the University of Washington.
##
## THIS SOFTWARE IS PROVIDED BY THE COPYRIGHT HOLDERS AND CONTRIBUTORS "AS IS"
## AND ANY EXPRESS OR IMPLIED WARRANTIES, INCLUDING, BUT NOT LIMITED TO, THE
## IMPLIED WARRANTIES OF MERCHANTABILITY AND FITNESS FOR A PARTICULAR PURPOSE
## ARE DISCLAIMED. IN NO EVENT SHALL THE COPYRIGHT OWNER OR CONTRIBUTORS BE
## LIABLE FOR ANY DIRECT, INDIRECT, INCIDENTAL, SPECIAL, EXEMPLARY, OR
## CONSEQUENTIAL DAMAGES (INCLUDING, BUT NOT LIMITED TO, PROCUREMENT OF
## SUBSTITUTE GOODS OR SERVICES; LOSS OF USE, DATA, OR PROFITS; OR BUSINESS
## INTERRUPTION) HOWEVER CAUSED AND ON ANY THEORY OF LIABILITY, WHETHER IN
## CONTRACT, STRICT LIABILITY, OR TORT (INCLUDING NEGLIGENCE OR OTHERWISE)
## ARISING IN ANY WAY OUT OF THE USE OF THIS SOFTWARE, EVEN IF ADVISED OF THE
## POSSIBILITY OF SUCH DAMAGE.
##


## An attempt to turn 'experimental' regress_vbd.m into a Maytag washer, an automatic reliable appliance

import cProfile
import sys
import os
from numpy import *
import pickle 
import scipy.io as sio # for savemat
import shutil
import time
import string
import BaseOpts
from BaseLog import *
from CalibConst import getSGCalibrationConstants
import MakeDiveProfiles # for collect_nc_perdive_files() compressee_density(), compute_displacements(), compute_dac() etc
import Utils 
import Globals # versions, esp basestation_version
from QC import * # QC_BAD,QC_UNSAMPLED
import scipy.optimize # fminbound
from HydroModel import hydro_model
import seawater
import gsw
from flight_data import *
import copy # must be after numpy (and flight_data) import, since numpy has its own 'copy'
import stat
import pdb
import traceback
import numpy as np
<<<<<<< HEAD
import BaseDB
=======
import re

from Globals import flight_variables, ignore_tag, ignore_tags
>>>>>>> 4f27c988

DEBUG_PDB = "darwin" in sys.platform

# If you change
# - the format of the flight_data class (which see),
# - the structure of the flight_dive_data_d,
# - the assumption_variables,
# - the size or values of the ab search grids or what is stored in ab_grid_cache
# change this number so we rebuild everything
fm_version = 1.11

# Glider types
SEAGLIDER  = 0
DEEPGLIDER = 1
OCULUS     = 2
SGX_MASS = 60 # kg that distinguishes an SGX from a smaller, original SG

# These variables are assumed constant for glider type and deployment
# If any of them change, we need to recompute vbdbias and a/b
header_variables = ['fm_version', 'glider', 'glider_type', 'glider_type_string', 'has_gpctd', 'compare_velo', 'deck_dives', 'last_updated', 'mission_title', 'history', 'hd_s_scale']
# All computations are based on the stated mass and mass_comp and stall assumptions
assumption_variables = ['mass', 'mass_comp', # from ballasting and expected apogee etc.
                        'max_stall_speed', 'min_stall_speed', 'min_stall_angle', # for hydro_model
                        ]
# variables needed for w_rms_func()


# see load_dive_data() these are the vectors we collect for each dive to compute various flight model parameters
# deliberately NOT vol_comp, vol_comp_ref, and therm_expan_term, which are computed and cached
# if compare_velo is non-zero we add 'velo_speed' to this list below
dive_data_vector_names = ['w', 'pressure', 'temperature', 'density_insitu', 'displaced_volume', 'pitch'] 

# CONTROL PARAMETERS
enable_reprocessing_dives = True # CONTROL Normally True but if False we don't spend time updating the dives
old_basestation = False # assume the best
force_alerts = False # CONTROL test alert code for each 'new' dive
# What should be tested, if velo is available, IN ADDITION to w vs. w_stdy (hdm_speed*sin(glide_angle))
compare_velo = 3 # CONTROL 0 - ignore, even if present (default); 1 - use it and test velo vs. hdm_speed; 2 - use it and test w vs. velo*sin(glide_angle) 3 - method 1 and 2 combined
acceptable_w_rms = 5 # PARAMETER w_rms (cm/s) must be less than this to accept solution 
grid_dive_sets = [] # special sets of dives to solve a/b grids (for debugging and other analysis; see rva_solve_ab.m)
# Analysis of velocometer data suggests that the w-only solutions under-estimate hd_b by 20%
# This parameter can be used to scale the solved predicted_hd_b just before it is delivered to MDP
# We do it this way for several reasons:
# 1. We want a self-consistent set of solutions of the flight parameters under the data we measured (FM ignores whatever is in the nc file)
# 2. It is not clear how scale *during* the operation and shift the w_rms contours in ab grids etc.
# 3. The grid itself might not fall on the scaling factor so we would have to do 2D interpolation of some sort
# TODO: eventually we will make this glider type dependent and compare_velo dependent (should always be 1.0)
predicted_hd_a_scale = 1.0 # No change
predicted_hd_b_scale = 1.0 # No change (1.2 increases hd_b by 20%)

generate_figures = True # CONTROL requires matplot etc.
# add 2nd axis on vbdbias plot for current implied C_VBD wrt to show_implied_c_vbd
show_implied_c_vbd = 0 # PARAMETER what the pilot declared is a good C_VBD at the start of the deployment 
fig_markersize = 7 # PARAMETER size of the markers in the eng plots
show_previous_ab_solution = True # CONTROL show previous 0.2 cm/s and minimum ab solution contour if available
copy_figures_to_plots = True # CONTROL add our figures to the plots subdir so IOP can see them
generate_dac_figures = False # CONTROL show impact of different a/b values on DAC for a dive (expensive)

checkpoint_flight_dive_data = False # CONTROL incrementally checkpoint the flight db (and mat file) per processed dive
dump_checkpoint_data_matfiles = False # CONTROL dump matlab readable checkpoint files for debugging
dump_fm_files = True # CONTROL dump individual .m files?

flush_ab_grid_cache_entries = [] # DEBUG which dives to flush and force recomputation?
# flush_ab_grid_cache_entries = [47]

# PARAMTERS that control the operation of FlightModel calculations:

# A note on volmax/vbdbias and our initial estimates MakeDiveProfiles() uses
# volmax with an associated vbdbias to compute buoyancy forcing We take over
# this system by ignoring the user's volmax guess (and rho0) and compute our own
# based on the given mass and a *fixed* plausible oceananic density
# (1027.5kg/m^3).  All the parameters will scale to this so the choice of density
# is largely irrelevant.  Based on that initial guess we compute a per-dive
# vbdbias required to redice the w_rms signal.  Over the first
# early_volmax_adjust dives we adjust our volmax estimate such that the mean
# vbdbias for those dives is near zero.

# NOTE: This is for convenience only; the buoyancy forcing does not change.
# Once set we can then look at large relative changes in recent vbdbias values
# to report biofouling however we expect some variation because of
# temperature-related volume changes not covered by the hull and thermal
# expansion terms, notably the temperature oil volume change.  In any case,
# before we update volmax to its final value the computed buoyancies and a/b are
# accurate at all times.

# The more dives we specify the more dives need reprocessing in a batch after we do the final adjustment
# reduce them but if C_VBD hasn't been adjusted we might not be close
# At the minimum we could wait 0 dives since vbdbias is adjusted wrt to whatever value we set
# however we should skip the first actual dive since bubbles and like need to be eliminated
# Thus the minimum adjustment is 1 (so we if we start at 1 we'll adjust using dive 2)

# NOTE: if you expect to set/override these parameters in a cnf file they must be all lower-case!!
early_volmax_adjust = 4 # PARAMETER number of dives: adjust volmax and re-tare vbdbias values over the 'first' N dives (was 10)
FM_default_rho0 = 1027.5 # assume constant for all missions; the scales velocity in hydro_model().  Matches MDP

sg_hd_s = -0.25 # CONSTANT how drag scales by shape for the Seaglider shape (Hubbard, 1990)
hd_s_assumed_q = 40 # PARAMETER typical mean speed of a glider along track (cm/s) (between 10 and 150cmn/s)
vbdbias_search_range = 1000 # PARAMETER +/- cc range around (initial) volmax estimate to search for vbdbias
max_w_rms_vbdbias = 10 # if min w_rms for the vbdbias search is greater than this, the dive is ratty (pressure sensor noise) and we shouldn't trust it
vbdbias_tolerance = 20 # PARAMETER cc of vbdbias change between nc and new value that triggers reprocessing
vbdbias_filter = 15 # PARAMETER how many dives to filter median vbdbias

# abs_compress is complicated
# we want to be able to search for it (like vbdbias) on a per-dive basis (see solve_vbdbias_abs_compress)
# however, given the current structure of w_rms_func, when we are doing the grid search we can only apply one abs_compress
# (because we can't apply and cache the final vol?) and we pre-apply vbdbias to displaced_volume
abs_compress_tolerance = 0.05 # PARAMETER fraction difference of abs_compress between nc and new value that triggers reprocessing (5%)
ac_min_start = 1e-6 # most squishy
ac_max_start = 8e-6 # most stiff

# PARAMETERS used to filter which dives are used in grid regressions
# Maintain a ring buffer of different sizes depending on how many dives have been processed so far
# Thus we compute early and often during the early part of the mission but lengthen as the mission progresses
# Constraints: The grid_spacing values must always increase with later dives
grid_spacing_d = {1: 4, 16: 8, 40: 16} # mapping of dive -> grid_spacing size
# more frequent earlier or for short deployments: grid_spacing_d = {1: 4, 32: 8, 40: 16} # mapping of dive -> grid_spacing size
# DEBUG grid_spacing_d = {1: 15} # disable expanding grid_spacing and use fixed stride
grid_spacing_keys = None

# we decide to commit to a new a/b over a previous a/b if the *prior* RMS at the *new* a/b point exceeds this tolerance
# otherwise the new a/b value was acceptable according to the prior calculation so don't change a/b
force_ab_report = False # CONTROL control chattiness to help determine ab_tolerance threshold
ab_tolerance = .2 # PARAMETER RMS change (cm/s) that indicates hd_a/hd_b should change
biofouling_scale = 1.5 # what factor of the default hd_b is required to warn of biofouling?

# PARAMETERS for validation
w_rms_func_bad = nan # 'normal'
w_rms_func_bad = 1000 # tried inf but that failed
# PARAMETERS used to filter which data are used in regressions
# for shallow 200m dives this is about 20 pts during the dive and climb
data_density_max_depth = 9 # PARAMETER final 'good' points should not be separated by more that N meters (higher is more permissive)
decimation = 0; # DEAD debugging code for data_density_max_depth
# raw temp and salinity will have NaN for timeout and unsampled points
# if we want to eliminate flare, apo, spike and anomoly points, etc, then we need to use corrected salinity qc (but NOT the salinity values)
ignore_salinity_qc = False # DEAD? PARAMETER whether to ignore salinity qc results in nc file 

required_fraction_good = 0.5 # PARAMETER how many of the dive's good points remain after eliminating extreme pumps, rolls and pitches?
non_stalled_percent = 0.8 # PARAMETER after fitting with given parameters, what fraction of the good points predict good (non-stalled) velocities

# if 0, use all original valid points else limit the points to just the 'still water' with acceleration <dw/dt>)n_dives_grid_spacing less than value cm/s2
limit_to_still_water = 0.01 # PARAMETER cm/s2 nominally 0.01 but higher if there is pressure sensor noise (TERIFIC) test mean(mdwdt) > limit_to_still_water
max_speed = 200 # cm/s (deal with pressure sensor spikes?)
# Avoid acceleration because of pumping and bleeding and big rolls
vbddiffmax = 0.5 # PARAMETRER cc/s 
# We seem to be able to fit steep,low power dives experienced at target turns.  See PAPA Jun09
# Values for deciding if we are excessively rolled or pitched, which might violate steady flight assumptions
# include rolls between rollmin and rollmax
rollmin = 0 # PARAMETER degrees
# if greater than this, we are rolled (port or stbd) too much
rollmax = 90 # PARAMETER degrees
# include pitches between pitchmin and pitchmax
pitchmin =  0 # PARAMETER degrees
# if greater than this, we are pitched (up or down) too much (typically flare)
pitchmax = 60 # PARAMETER degrees
# include points that are between and including the min an max values below
# Avoid shallow points (for flare, surface) or below thermocline if you are trying to eliminate thermal compression effects
pressmin =   10 # PARAMETER minimum pressure for which records are considered (avoid flare and surface maneuvers)
pressmax = 6000 # PARAMETER maximum pressure for which records are considered

max_pitch_d = 50 # PARAMETER (was 25) avoid using extremely steep dives to estimate a/b as we are not 'flying' in the typical flight regime
min_pitch_diff = 7 # combined dives need at least 7 degrees of pitches
def trusted_drag(pitch_diff):
    global compare_velo, min_pitch_diff
    return compare_velo or pitch_diff > min_pitch_diff

angles = None # Eventually a set of bins for each angle

# Various constants
cm_per_m = 100.0
m_per_cm = 1/cm_per_m
g_per_kg = 1000.0
kg_per_g = 1/g_per_kg

# various globals
flight_directory = None
plots_directory = None
flight_dive_data_filename = None
flight_dive_data_d = None # eventually a dict: dive -> <flight_data>, 'mass', etc. assumptions
mission_directory = None
nc_path_format = None # set once in main()
compress_cnf = None
flight_consts_d = {} # an updated copy of prevailing flight constants from flight_dive_data_d, etc. required by hydro_model()
HIST = [] # w_rms_func() calculation history for debugging

# global pointers to entries in flight_dive_data_d structures we use
glider_type = None
flight_dive_nums = None
hd_a_grid = None
hd_b_grid = None
ab_grid_cache_d = None
restart_cache_d = None

if generate_figures:
    import matplotlib
    matplotlib.interactive(False)
    matplotlib.use('agg')
    # matplotlib.use('svg')
    matplotlib.rc('xtick', labelsize=9)
    matplotlib.rc('ytick', labelsize=9)
    matplotlib.rc('axes', labelsize='x-small')
    # matplotlib.rc('axes', grid=True)
    matplotlib.rc('figure', dpi=100)
    # matplotlib.rc('figure',  figsize=[11.0,9.0]) #Per the IOP site standard
    matplotlib.rc('figure',  figsize=[10.58, 8.94]) #Per the IOP site standard
    matplotlib.rcParams['mathtext.default'] = 'regular'

    # from pylab import *
    from matplotlib.font_manager import fontManager, FontProperties
    import matplotlib.pyplot as plt
    import BaseColorMaps
    # from mpl_toolkits.basemap import Basemap

def estimate_volmax(mass,density,vbd_adjust=660):
    # Estimate of volmax given mass of the vehicle and an insitu density measurement or estimate
    # This estimate just has to get us within +/-1000cc; we'll adjust it based on vbdbias calculations per dive later
    # cm_per_m**3 == cc_per_m3 == 1e6
    # Optionally adjust using a rough guess about VBD volume at max pump (vbd_min_cnts vs c_vbd)
    # - (vbd_neutral + eng_vbd_cc[max_density_i])
    # eng_vbd_cc is typically -200cc and vbd_neutral is (2000 - 150)/(1/-0.25) ~= -460 (540 for DG)
    # so - (-200 + -460) ~= - -660 -> + 660cc
    return (mass/density)*(cm_per_m**3) + vbd_adjust 


# Known bug: Since the FM code is run before MakePlot, the plots subdirectory might not exist
# but after the first dive is complete it does exist.  So the initial dive (and its figures)
# will not appear in plots...
def write_figure(basename,delete=False):
    global flight_directory, plots_directory
    figure_output_name = os.path.join(flight_directory, basename)
    if delete:
        if os.path.exists(figure_output_name):
            os.remove(figure_output_name)
    else:
        plt.savefig(figure_output_name,  format='png')

    if plots_directory:
        plots_figure_output_name = os.path.join(plots_directory, basename)
        if delete:
            if os.path.exists(plots_figure_output_name):
                os.remove(plots_figure_output_name)
        else:
            shutil.copyfile(figure_output_name, plots_figure_output_name)
        

# The memory burden of the various caches can grow large, especially when we were caching results from load_dive_data()
# This function, which knows about the types we typically use in the program
# returns the deep memory burden, in bytes, of an object d, while avoiding double counting
def deep_getsizeof(d,ids=set()):
    id_d = id(d)
    if id_d in ids:
        return 0
    ids.add(id_d) # we've see this top level guy now and update by side-effect
    t = type(d)
    if t in (int, float, int64, float64, str, object):
        return sys.getsizeof(d)
    # Various container and mapping classes we know about
    sum = sys.getsizeof(d) # get overhead and any 'spine'
    if t in (list, set, tuple):
        for x in d:
            sum += deep_getsizeof(x, ids)
    elif t is dict:
        for k, v in list(d.items()):
            sum += deep_getsizeof(k, ids)
            sum += deep_getsizeof(v, ids)
    elif isinstance(d, flight_data): # flight_data
        sum += deep_getsizeof(d.__dict__, ids)
    elif t is ndarray:
        # numpy array, assume of float64s
        sum += prod(d.shape)*sys.getsizeof(float64(1.0))
    return sum

# print flight_dive_data_d status
def pfdd(verbose=False):
    if verbose:
        print(('Flight database as of %s:' % time.strftime("%H:%M:%S %d %b %Y %Z", time.gmtime(time.time()))))
    for fv in header_variables:
        if fv == 'history':
            continue
        print(("%s: %s" % (fv, str(flight_dive_data_d[fv]))))
    for fv in assumption_variables:
        print(("%s: %g" % (fv, flight_dive_data_d[fv])))
    for fv in flight_variables:
        print(("%s: %g" % (fv, flight_dive_data_d[fv])))
    print(("%d dives" % len(flight_dive_data_d['dives'])))
    if verbose:
        for dive_num in flight_dive_data_d['dives']:
            print((" %s" % flight_dive_data_d[dive_num]))

# Load or create a flight database.  Recreate if assumptions have changed.
# Returns True or False whether the database was (re)initialized
# Side-effects: Sets several globals, including flight_dive_data_d and possibly the db filename
def load_flight_database(base_opts,sg_calib_constants_d,verify=False,create_db=False):
    global flight_dive_data_d, flight_directory, flight_dive_data_filename, ab_grid_cache_d, restart_cache_d
    if flight_dive_data_d is not None:
        return False

    flight_directory = os.path.join(base_opts.mission_dir, 'flight')
    flight_directory_ok = os.path.exists(flight_directory)
    if not flight_directory_ok and create_db:
        try:
            os.mkdir(flight_directory)
            # Ensure that MoveData can move it as pilot if not run as the glider account
            os.chmod(flight_directory, stat.S_IRUSR|stat.S_IWUSR|stat.S_IXUSR|stat.S_IRGRP|stat.S_IXGRP|stat.S_IWGRP|stat.S_IROTH|stat.S_IXOTH)
            flight_directory_ok = True
        except:
            log_error("Could not create %s" % flight_directory, 'exc')
            # fall though

    if flight_directory_ok:
        # this file either exists or can be created so set this global
        flight_dive_data_filename = os.path.join(flight_directory, 'flight.pkl')
        try:
            fh = open(flight_dive_data_filename, "rb")
            (flight_dive_data_d) = pickle.load(fh) # reload
            fh.close()
        except:
            pass # file corrupt or doesn't exist

    if flight_dive_data_d is not None: # prior version exists?
        rebuild = flight_dive_data_d['fm_version'] != fm_version
        if verify: # have we filled sg_calib_constants_d with defaults for the assumption_variables?
            rebuild = rebuild or len(list(filter(lambda variable: (getattr(sg_calib_constants_d,variable,False) and
                                                              flight_dive_data_d[variable] != sg_calib_constants_d[variable]),
                                                 assumption_variables))) > 0
            
        if rebuild:
            # assumptions differ somehow...
            log_warning("Assumptions changed; rebuilding flight data base.")
            flight_dive_data_d = None # rebuild this from scratch

    if flight_dive_data_d is not None:
        # We have acceptable data from last time
        # DEBUG remove flush_ab_grid_cache_entries to force recomputation
        ab_grid_cache_d = flight_dive_data_d['ab_grid_cache']
        for dive_num in flush_ab_grid_cache_entries:
            try:
                del ab_grid_cache_d[dive_num]
            except KeyError:
                pass
        return False

    if not create_db:
        # this is likely a call from get_flight_parameters()
        # current db is None; make it look like we just created it, always
        return True 

    # if we get here create or restart db
    flight_dive_data_d = {}
    flight_dive_data_d.update({
        'fm_version': fm_version,
        'last_updated': time.time(),
        'dives': [], # what dives have instances, in order
        'glider': int(sg_calib_constants_d['id_str']),
        'mission_title': sg_calib_constants_d['mission_title'],
        'history': '', # accumulated processing history for all runs
        'hd_s_scale': 1, # how to scale hd_b for vehicles not using s=-1/4
        'ab_grid_cache': {}, # a map from max dive -> (tared RMS grid,ia,ib,min_misfit,dive_set,pitch_diff)
        'restart_cache': {}, # a map from a dive -> (<data required to restart the process_dive() loop from dive>)
        # Other entries:

        # for determining glider type:
        # (these are not defined until we load the first nc dive data)
        #   'GLIDER_TYPE' for glider type
        #   'has_gpctd'

        # The a/b search grid to use

        # all 'global' assumption_variables, e.g,
        #   'mass','mass_comp': <sgc values>

        # vehicle-specific FM estimated values
        #   'volmax': estimated from the first 20 dives or so from bottom density, mass, and per-dive vbdbias corrections
        #   'rho0': max of all bottom insitu-densities
        #   'abs_compress': mean of our per-dive estimates

        # vehicle-type assumed values
        #   'hd_a': <type value>
        #   'hd_b': <type value>
        #   'hd_c': <type value>
        #   'hd_s': <type value>
        #   'glider_length': <type value>
        #    etc.

        # the FM per-dive results instances
        #   1: <flight_data dive 1>: vbdbias, hd_a, hd_b

        # TODO
        # cache the a and b grid values given type
        })
    if verify:
        # initialize assumptions by copy from sgc
        for fv in assumption_variables:
            flight_dive_data_d[fv] = sg_calib_constants_d[fv]
    return True

# Make a copy of sg_calib_constants.m and comment out any lines referencing a flight variable
# def cleanse_sg_calib_constants(sg_calib_file_name):
#     global flight_directory
#     save_sg_calib_file_name = '%s.orig' % sg_calib_file_name
#     if os.path.exists(save_sg_calib_file_name):
#         return
#     shutil.copyfile(sg_calib_file_name, save_sg_calib_file_name) # back it up
#     changed_lines = 0
    
#     comment = re.compile(r"%.*")  # % and anything after it, to a newline
    
#     # See if anything needs changing
#     fi = open(sg_calib_file_name, "r")
#     for sg_line in fi:
#         if not sg_line.find(ignore_tag) >= 0: # not already ignored (from past version)
#             # Make sure we are not flagging something in a comment
#             if comment.search(sg_line):
#                 sg_line, _ = comment.split(sg_line)
#             for tag in ignore_tags:
#                 if sg_line.find(tag) >= 0:
#                     changed_lines += 1
#                     break
#     fi.close()
#     if changed_lines == 0:
#         # No lines need changing - proceed
#         log_info("%s needs no cleaning" % sg_calib_file_name)
#         return

#     log_info("%s contains lines needing to cleansed" % sg_calib_file_name)
#     changed_lines = 0
#     if not os.access(sg_calib_file_name, os.W_OK):
#         log_error("No write access to %s - fix permissions" % sg_calib_file_name)
    
#     changed_lines = 0
#     try:
#         fh1 = open(save_sg_calib_file_name, "r")
#         fh2 = open(sg_calib_file_name, "w")
#         for sg_line in fh1:
#             if not sg_line.find(ignore_tag) >= 0: # not already ignored (from past version)
#                 for tag in ignore_tags:
#                     if sg_line.find(tag) >= 0:
#                         sg_line = '%% %s %s' % (ignore_tag, sg_line)
#                         changed_lines += 1
#                         break
#             fh2.write(sg_line)
#         if False:
#             fh2.write('sbect_modes = 1;') # speed up reprocessing
#         fh2.close()
#         fh1.close()
#         if changed_lines:
#             changed_lines = 'FlightModel commented out %d lines in sg_calib_constants.m' % changed_lines
#             log_alert('SGC', changed_lines) # use SGC rather than FM since we might have other FM alerts
#             log_warning(changed_lines)
#     except:
#         # Typically we are running as the glider and it might not have write access
#         # to sg_calib_constants.m (unlike pilot) if it is owned by pilot:gliders, but no g+w or even a+w prives.
#         # We cannot run FM unless sg_calib_constants is cleansed since our ideas will be overwritten by sgc
#         # An alternative would be to force flush any explicit flight variables in sgc before we set ours
#         # but eventually the files would be accompanied by a poisoning sgc...

#         # Put this in the log file to make things abundently clear
#         log_error("Failed to cleanse sg_calib_constants - trying fallback strategy", 'exc')
        
#         try:
#             os.remove(save_sg_calib_file_name)
#         except:
#             log_error("Unable to remove %s" % save_sg_calib_file_name, 'exc')
            
#         if flight_directory is not None: # this should always be True since this fn is called only after reinitialization
#             log_warning("Falling back on removing %s and starting from scratch" % flight_directory)
#             try:
#                 # force the system to restart and try overwriting sg_calib_constants.m again
#                 shutil.rmtree(flight_directory)
#             except:
#                 log_error("Unable to remove %s" % flight_directory, 'exc')
#             else:
#                 # Subsequent code assumes this directory already exists
#                 os.mkdir(flight_directory)
#         alert = 'Unable to cleanse sg_calib_constants.m; if owned by pilot, change protections to g+w'
#         log_alert('FM', alert)
#         #raise RuntimeError, alert
#         return


# Dump/checkpoint the flight database by pickling
def save_flight_database(base_opts, dump_mat=False):
    global flight_dive_data_d, flight_dive_data_filename, flight_dive_nums
    if flight_dive_data_filename is not None and flight_dive_data_d is not None:
        flight_dive_data_d['last_updated'] = time.time()

        processing_log = BaseLogger.self.stopStringCapture()
        flight_dive_data_d['history'] = flight_dive_data_d['history'] + processing_log
        BaseLogger.self.startStringCapture() # restart string capture

        try:
            fh = open(flight_dive_data_filename, "wb")
            pickle.dump((flight_dive_data_d), fh)
            fh.close()
        except:
            log_warning("Unable to rebuild %s!" % flight_dive_data_filename)

        dump_mat = dump_mat or dump_checkpoint_data_matfiles
        if dump_mat:
            mat_d = {}
            for fv in header_variables:
                mat_d[fv] = flight_dive_data_d[fv]
            for fv in assumption_variables:
                mat_d[fv] = flight_dive_data_d[fv]
            for fv in flight_variables:
                mat_d[fv] = flight_dive_data_d[fv]
            for fv in ['hd_a_grid', 'hd_b_grid']:
                mat_d[fv] = flight_dive_data_d[fv]

            if flight_dive_nums is not None:
                dds = [flight_dive_data_d[d] for d in flight_dive_nums]
                mat_d['dive_nums'] = flight_dive_nums
                mat_d['dives_pitch_d'] = [dd.pitch_d for dd in dds]
                mat_d['dives_start_time'] = [dd.start_time for dd in dds]
                mat_d['dives_bottom_rho0'] = [dd.bottom_rho0 for dd in dds]
                mat_d['dives_bottom_press'] = [dd.bottom_press for dd in dds]            
                mat_d['dives_hd_a'] = [dd.hd_a for dd in dds]
                mat_d['dives_hd_b'] = [dd.hd_b for dd in dds]
                mat_d['dives_vbdbias'] = [dd.vbdbias for dd in dds]
                mat_d['dives_median_vbdbias'] = [dd.median_vbdbias for dd in dds]
                mat_d['dives_abs_compress'] = [dd.abs_compress for dd in dds]
                mat_d['dives_w_rms_vbdbias'] = [dd.w_rms_vbdbias for dd in dds]
                BaseDB.saveFlightDB(base_opts, mat_d)
            # dump the ab_grid_cache values and arrays
            ab_grid_cache_d = flight_dive_data_d['ab_grid_cache']
            dives = list(ab_grid_cache_d.keys())
            if len(dives):
                dives.sort()
                n_dives = len(dives)
                mat_d['rms_dive_nums'] = dives
                cache_entry = ab_grid_cache_d[dives[0]]
                W_misfit_RMS, ia, ib, min_misfit, dive_set, pitch_d_diff = cache_entry
                RMS_shape = W_misfit_RMS.shape
                RMS_shape = RMS_shape + (n_dives,)
                RMS_array = zeros(RMS_shape, float64)
                dives_ia = []
                dives_ib = []
                dives_misfit = []
                dives_pitch_d_diff = []
                for d_n, i in zip(dives, list(range(n_dives))):
                    W_misfit_RMS, ia, ib, min_misfit, dive_set, pitch_d_diff = ab_grid_cache_d[d_n]
                    RMS_array[:,:, i] = W_misfit_RMS
                    dives_ia.append(ia+1) # matlab indexing
                    dives_ib.append(ib+1) # matlab indexing
                    dives_misfit.append(min_misfit)
                    dives_pitch_d_diff.append(pitch_d_diff)
                mat_d['rms_grids'] = RMS_array
                mat_d['rms_ia'] = dives_ia
                mat_d['rms_ib'] = dives_ib
                mat_d['rms_min_misfit'] = dives_misfit
                mat_d['rms_pitch_d_diff'] = dives_pitch_d_diff
            mat_filename = '%s.mat' % flight_dive_data_filename
            sio.savemat(mat_filename, {'flight_dive_data': mat_d})
        if checkpoint_flight_dive_data and flight_dive_nums is not None:
            global flight_directory
            # tag = time.strftime("%d%b%Y_%H%M%S", time.gmtime(time.time()))
            output_basename = os.path.join(flight_directory, 'fdd_%04d' % max(flight_dive_nums))
            shutil.copyfile(flight_dive_data_filename, '%s.pkl' % output_basename)
            if dump_mat:
                shutil.copyfile(mat_filename, '%s.mat' % output_basename)
    else:
        log_error("Unable to save flight database!")

# called from MakeDiveProfile to update sg_calib_constants_d parameters for the dive
def get_flight_parameters(dive_num, base_opts, sg_calib_constants_d):
    global flight_dive_data_d, flight_dive_nums, predicted_hd_a_scale, predicted_hd_b_scale

    # load or reinitialize; doesn't matter
    initialized = load_flight_database(base_opts, sg_calib_constants_d, verify=False, create_db=False)
    if initialized:
        # BUG we have possible sequencing problem
        # at the beginning MDP will try to process the first dive and there is no flight db so we come here
        # MDP then processes the dive with the given sgc constants, from a mix of user and MDP defaults
        # but if the user estimates volmax incorrectly the dive can fail to process because the dive and/or
        # climb will stall and all of salinity will be bad, etc.
        # the nc file will have the raw data but perhaps not all the bits we want
        # should we avoid processing error or not?
        
        return # we have no vehicle specific data (yet)
    flight_dive_nums = flight_dive_data_d['dives']
    log_debug("flight_dive_nums : %s" % flight_dive_nums)

    # Find the dive_data that is most-recent to the given dive_num (since this might be a new dive)
    d_n = None
    if len(flight_dive_nums):
        # Three cases: It is present directly, there was a gap and we are filling it, or we are extending the dive set
        # this handles all
        d_n_i = where(array(flight_dive_nums) <= dive_num)[0]
        if len(d_n_i) > 0:
            d_n = flight_dive_nums[d_n_i[-1]] # the most-recent dive

    # first ALWAYS fill out all variables EXPLICITLY with our prevailing defaults (including current abs_compress and volmax)
    # This must happen because we cleansed sg_calib_constants.m so the variables have to come from somewhere...
    for fv in flight_variables:
        sg_calib_constants_d[fv] = flight_dive_data_d[fv]
    if d_n is not None:
        dive_data = flight_dive_data_d[d_n]
        if ~isnan(dive_data.vbdbias):
            log_info('Updating FM parameters using per-dive estimations for dive %d (%.2f,%.2f)' %
                     (d_n, predicted_hd_a_scale, predicted_hd_b_scale))
            # override with per-dive data
            # See note about scaling above...
            sg_calib_constants_d['hd_a'] = dive_data.hd_a*predicted_hd_a_scale
            sg_calib_constants_d['hd_b'] = dive_data.hd_b*predicted_hd_b_scale
            sg_calib_constants_d['vbdbias'] = dive_data.vbdbias
            sg_calib_constants_d['abs_compress'] = dive_data.abs_compress

    # otherwise no specific dive data so let subsequent call get_FM_defaults() by MDP (in sg_config_constants()) fill in possible defaults

def get_FM_defaults(consts_d={},glider_type=None):
    # TODO change parms.c to reflect new defaults
    # update/override variables in consts_d according to glider_type
    # Must supply a value for each of the flight_variables

    if glider_type is None:
        try:
            if 'sg_configuration' not in consts_d:
                raise RuntimeError("Internal Error - sg_configuration not specified")
            
            # MDP:sg_config_constants() calls with sg_configuration included
            glider_type = {0: SEAGLIDER,
                           1: SEAGLIDER,
                           2: DEEPGLIDER,
                           3: SEAGLIDER,
                           4: OCULUS}[consts_d['sg_configuration']]
        except KeyError:
            raise RuntimeError("Unknown sg_configuration type %d!" % consts_d['sg_configuration'])
    

    consts_d['rho0'] = FM_default_rho0
    consts_d['vbdbias'] = 0.0
    try:
        # MDP:sg_config_constants() calls with mass passed as does the initialization call below
        mass = consts_d['mass']
        consts_d['volmax'] = estimate_volmax(mass, FM_default_rho0)
    except KeyError:
        log_warning('How can mass be missing?')
        pass

    try:
        mass_comp = consts_d['mass_comp']
    except KeyError:
        consts_d['mass_comp'] = 0
    
    # Set the 'constant' values for flight model searches per vehicle type
    consts_d['hd_c'] = 5.7e-6 # induced drag (constant for all vehicles)
    # BAD consts_d['hd_c'] = 5.0e-5 # induced drag (constant for all vehicles) CCE 1/2019 from PAPA Jun09 steep low-thrust dives
    # This constant is used aboard for all glider types; while it just serves to scale drag, we need to match the value used aboard
    consts_d['glider_length'] = 1.8
    consts_d['temp_ref'] = 15.0

    # The precision of the hd_a/hd_b values below are spurious...they are just the values from the hd_a/b grid I happened to search
    if glider_type == SEAGLIDER:
        consts_d['hd_a']    =   0.003548133892336
        consts_d['hd_b']    =   0.011220184543020 # from rva experiments (hd_b_grid)
        consts_d['hd_s'] = sg_hd_s # how the drag scales by shape
        # thermal expansion of the hull
        consts_d['therm_expan'] =  7.05e-5  # m^3/degree
        # % compressibility of the hull per dbar
        consts_d['abs_compress'] =  4.1e-6 # m^3/dbar (slightly less than the compressibility of SW)
        if consts_d['mass'] > SGX_MASS:
            # An SGX, which are massive vehicles
            log_info('FM:Assuming this is an SGX vehicle', max_count=1)
            consts_d['hd_a']    =   0.003548133892336
            consts_d['hd_b']    =   0.015848931924611 # a little more drag than even DGs
            consts_d['hd_s']    =   0.0 # how the drag scales by shape (0 for the more standard shape of DG per Eriksen)

    elif glider_type == DEEPGLIDER:
        # TODO change these defaults since we now use hd_s = 0
        # TODO can we use hd_c = 5.7e-6 now that hd_s = 0?
        consts_d['hd_a']    =   0.003548133892336
        consts_d['hd_b']    =   0.014125375446228 # should be sligthly higher
        consts_d['hd_c']    =   2.5e-6 # DG037 53 and 55 stall with higher value
        # consts_d['hd_c']    =   5.7e-6 # increased c to deal with high pitch dives DG046 BATS May19 after dive 70?
        # Lucas experiment consts_d['hd_c']    =   2.5e-5 # DG037 53 and 55 stall with higher value
        consts_d['hd_s']    =   0.0 # how the drag scales by shape (0 for the more standard shape of DG per Eriksen)
        # 9/6/2019: On all DG vehicles we found that FMS underestimated the speeds on both dive and climb for steep dives (> 25 degreees)
        # attempts to deal with c failed but s made a big difference. -0.25 (SG) was ok, -0.30 was better, -0.35 overestimated dive speeds
        # consts_d['hd_s']    =   -0.20 # how the drag scales by shape
        # thermal expansion of the hull
        consts_d['therm_expan'] =  6.214e-5 # m^3/degree Boeing hull
        # % compressibility of the hull per dbar (DG037/39 off Abaco Aug18)
        consts_d['abs_compress'] =  2.10111e-6 # m^3/dbar Boeing hull

    elif glider_type == OCULUS:
        consts_d['hd_a']    =   0.007079457843841 # much higher lift
        consts_d['hd_b']    =   0.014125375446228 # like DG
        consts_d['hd_s']    =   0.0 # how the drag scales by shape (0 for the more standard shape of Oculus per Eriksen)
        # thermal expansion of the hull
        consts_d['therm_expan'] =  7.05e-5  # m^3/degree
        # % compressibility of the hull per dbar
        # NOTE: because of the different VBD system, the piston collapses under pressure
        # which means that the 'compressibility' of the vehicle is very squishy and not constant
        # We force a plausible 'constant' here since there will be little pressure effect over 200m, the Oculus max depth
        # and we avoid estimating abs_compress below
        consts_d['abs_compress'] =  2.45e-6 # m^3/dbar
    return glider_type

def dump_fm_values(dive_data):
    # For anxious pilots who want to see the solutions for each dive, dump in a format they can abuse into sg_calib_constants.m if desired
    # TOOD eventually eliminate the per-dive option and only dump the data if the entire missions looks 'stable'
    # then just dump fm.m and only use flight_dive_data_d values
    global dump_fm_files, flight_dive_data_d, flight_directory, glider_mission_string
    if not dump_fm_files:
        return
    fm_filename = os.path.join(flight_directory, 'fm_%04d.m' % dive_data.dive_num)
    try:
        fh = open(fm_filename, "w")
        fh.write('%% Dive %d as of %s\n' % (dive_data.dive_num, time.strftime("%d %b %Y %H:%M:%S", time.gmtime(time.time()))))
        fh.write('%% %s\n' % glider_mission_string)
        fh.write('volmax = %g;\n' % flight_dive_data_d['volmax'])
        fh.write('vbdbias = %g; %% vbdbias w rms = %.2f cm/s\n' % (dive_data.vbdbias, dive_data.w_rms_vbdbias))
        fh.write('abs_compress = %g;\n' % dive_data.abs_compress)
        fh.write('hd_a = %g;\n' % dive_data.hd_a)
        fh.write('hd_b = %g;\n' % dive_data.hd_b)
        hd_s = flight_dive_data_d['hd_s']
        if hd_s == 0:
            fh.write('%% hd_b scaled for glider operation: $HD_B,%g\n' % (dive_data.hd_b*flight_dive_data_d['hd_s_scale']))
        # from vehicle defaults
        fh.write('hd_c = %g;\n' % flight_dive_data_d['hd_c'])
        fh.write('hd_s = %g;\n' % hd_s)
        fh.write('therm_expan = %g;\ntemp_ref = %g;\n' % (flight_dive_data_d['therm_expan'], flight_dive_data_d['temp_ref']))
        # rho0? glider_length?
        fh.close()
    except:
        log_error('Unable to write %s' % fm_filename, 'exc')

# Given a dive_data instance, open the nc file and load the vectors and other data we need for regression processing
# make if data is ok and avoid loading again if known bad
def load_dive_data(base_opts, dive_data):
    global nc_path_format, angles, compare_velo, mission_directory, ignore_salinity_qc, max_speed
    global decimation,data_density_max_depth
    data_d = None
    if dive_data.dive_data_ok is False:
        # tried this before and it failed
        return data_d
    # either we don't know (None) or it has worked in the past (True but we were called anyway)
    dive_data.dive_data_ok = False # assume the worst
    dive_num = dive_data.dive_num

    dive_nc_file_name = nc_path_format % dive_num
    try:
        dive_nc_file = Utils.open_netcdf_file(dive_nc_file_name, 'r')
    except:
        log_error("Unable to open %s" % dive_nc_file_name, 'exc')
        return data_d

    try:
        # Check for skipped first, which will also have a processing error noted
        if ('skipped_profile' in dive_nc_file.variables):
            log_warning("Dive %d is marked as a skipped_profile" % dive_num)
            raise RuntimeError

        if ('processing_error' in dive_nc_file.variables):
            log_warning("Dive %d is marked as having a processing error" % dive_num)
            raise RuntimeError

        start_time = getattr(dive_nc_file, 'start_time', None) # protected against malformed files
        if start_time is None:
            log_warning("Dive %d no start time?" % dive_num)
            raise RuntimeError
            
        dive_data.start_time = start_time
        # SG eng time base
        eng_time = (dive_nc_file.variables['time'][:] - start_time)
        ctd_time = (dive_nc_file.variables['ctd_time'][:] - start_time)
        num_pts = len(ctd_time)
        if num_pts == 0:
            log_warning("No data for dive %d" % dive_num)
            raise RuntimeError # close the file handle below

        pitch_d = float(dive_nc_file.variables['log_MHEAD_RNG_PITCHd_Wd'][:].tobytes().decode('utf-8').split(',')[2])
        dive_data.pitch_d = abs(int(pitch_d)) # update pitch_d to nearest degree

        # These values *might* have come from sg_calib_constants but they could also have come from FlightModel
        # Wherever, those values are cached in the sgc_ variables in the nc file
        # It is possible for the values to be the defaults, in which case there are no explicit values in the nc file
        # provide defaults in that case
        for sgc_var, fdd_var, nc_var in zip(['sg_cal_hd_a', 'sg_cal_hd_b', 'sg_cal_volmax', 'sg_cal_vbdbias', 'sg_cal_abs_compress'],
                                          [       'hd_a',       'hd_b',       'volmax',       'vbdbias',       'abs_compress'],
                                          [    'nc_hd_a',    'nc_hd_b',    'nc_volmax',    'nc_vbdbias',    'nc_abs_compress']):
            try:
                value = dive_nc_file.variables[sgc_var].getValue()
            except KeyError:
                # was not explicity set in nc file;
                # assume our prevailing default (from get_FM_defaults() via sg_config_constants())
                # DEAD value = flight_dive_data_d[fdd_var]
                # This happens only once since we explicitly set all FM variables using FM code
                # As we reprocess the FM code below explicitly sets/updates all these values so we should not be in this path more than once
                # so even as processing occurs and fdd values drift from the defaults, those are explicitly set and recorded in the nc
                value = nan # we have no idea (could be default)
            setattr(dive_data, nc_var, value)
        for log_var in ['log_HD_A', 'log_HD_B', 'log_HD_C']:
            try:
                value = dive_nc_file.variables[log_var].getValue()
            except KeyError:
                log_error("Missing %s for dive %d!?" % (log_var, dive_nunm))
            setattr(dive_data, log_var, value)
        
        # DEAD log_info('ldd: %d %g %g' % (dive_data.dive_num, dive_data.hd_a,dive_data.hd_b)) # DEBUG
        # TODO - pitchbias and - rollbias
        eng_pitch_ang = dive_nc_file.variables['eng_pitchAng'][:]
        eng_roll_ang = dive_nc_file.variables['eng_rollAng'][:]
        eng_vbd_cc = dive_nc_file.variables['eng_vbdCC'][:]
        press = dive_nc_file.variables['pressure'][:]
        if len(ctd_time) != len(eng_time):
            # interpolate pitch/roll/vbd/press/depth to ctd_time
            eng_pitch_ang = Utils.interp1d(eng_time, eng_pitch_ang, ctd_time, kind='linear')
            eng_roll_ang  = Utils.interp1d(eng_time, eng_roll_ang, ctd_time, kind='linear')
            eng_vbd_cc    = Utils.interp1d(eng_time, eng_vbd_cc, ctd_time, kind='linear')
            press         = Utils.interp1d(eng_time, press, ctd_time, kind='linear')

        depth = dive_nc_file.variables['ctd_depth'][:]
        w = Utils.ctr_1st_diff(-depth * cm_per_m, ctd_time)
        # if the pressure sensor is noisy then we can get poor results when looking for still water
        w = Utils.medfilt1(w,L=min(num_pts,vbdbias_filter))
        abs_w = abs(w)
        if limit_to_still_water:
            dwdt = abs(Utils.ctr_1st_diff(w, ctd_time))
            mdwdt = Utils.medfilt1(dwdt, L=min(num_pts, vbdbias_filter))
        else:
            mdwdt = zeros(num_pts, float64) # assert everywhere is still
        # SG227 SODA Aug19 post dive 70 had intermittent pressure sensor issues so wildly bad w's
        # Consider adding tests to eliminate points that are driven by that noise (like limiting abs(dwdt) < 2cm/s^2
        # Thus we look for both quiet locations and actively expunge anti-quiet locations
        temperature_raw = dive_nc_file.variables['temperature_raw'][:]
        salinity_raw = dive_nc_file.variables['salinity_raw'][:]

        # TODO - GBS 2022/10/14 - SG243, AMOS2022 had an inital dive with negative salinities - consider changing
        # to something like the below, but move up/refactor this code to handle the reduced vector size.

        # good_pts = np.logical_not(np.logical_or(salinity_raw < 0.0, np.logical_or(np.isnan(salinity_raw), np.isnan(temperature_raw))))
        # temperature_raw = temperature_raw[good_pts]
        # salinity_raw = salinity_raw[good_pts]
        # press = press[good_pts]
        # ctd_time = ctd_time[good_pts]

        # Protect against dives with bad values in the temperature_raw and salinity_raw columns
        try:
            if not base_opts.use_gsw:
                density_insitu = seawater.dens(salinity_raw, temperature_raw, press)
            else:
                density_insitu = Utils.density(salinity_raw, temperature_raw, press, dive_nc_file.variables["avg_longitude"].getValue(), dive_nc_file.variables["avg_latitude"].getValue())
        except:
            log_error(f"Failed density calculation for {dive_num} - skipping", "exc")
            return None
        
        # use the values in the log file, not the pilot's fiction in sg_calib_constants.h
        # this is what the glider used
        vbd_min_cnts = dive_nc_file.variables['log_VBD_MIN'].getValue()
        vbd_cnts_per_cc = 1.0/dive_nc_file.variables['log_VBD_CNV'].getValue()
        c_vbd = dive_nc_file.variables['log_C_VBD'].getValue()
        vbd_neutral = (c_vbd - vbd_min_cnts)/vbd_cnts_per_cc
        volmax = flight_dive_data_d['volmax']
        # Need to eliminate flare, apogee+loiter, surface maneuver, anomalies, etc. where our model won't work
        # We use salinity_qc, which reflects those decisons, but also reflects addition decisions
        # based on speed and stalls, which in turn depends on our work here.
        # so just because there are no good points the first time(s) around, doesn't mean we can't
        # find flight constants that permit a good estimate of speeds later
        # ALTERNATIVE: just rely on w, a measured quantify, below for 'motion'
        ignore_speed_gsm = True # Originally False
        speed_gsm = dive_nc_file.variables['speed_gsm'][:]
        n_velo = 0
        correct_aoa_velo = True # whether speed needs angle of attack correction
        if compare_velo:
            try:
                velo_speed = dive_nc_file.variables['velo_speed'][:]
                n_velo = len(where(isfinite(velo_speed))[0]) # will be nonzero only when compare_velo and data was recorded
            except KeyError:
                # no velo data in the nc file (from onboard data
                # see of there is a velo mat file (from tracking range)
                velo_pathname = os.path.join(mission_directory,'velo_%d.mat' % dive_num)
                try:
                    velo_data_d = sio.loadmat(velo_pathname);
                    velo_speed = velo_data_d['velo_speed']
                    velo_speed = reshape(velo_speed,num_pts,1)
                    correct_aoa_velo = False # externally measured
                except:
                    pass
                else:
                    n_velo = len(where(isfinite(velo_speed))[0]) # will be nonzero only when compare_velo and data was recorded

        # TODO real(density_insitu)
        # Find where data was apparently good
        good_pts = zeros(num_pts)
        good_pts_i_v = list(filter(lambda i:
                              isfinite(temperature_raw[i]) and
                              isfinite(salinity_raw[i]) and
                              (pressmin <= press[i] <= pressmax) and
                              (not n_velo or isfinite(velo_speed[i])) and
                              mdwdt[i] <= limit_to_still_water and
                              abs_w[i] <= max_speed,
                              range(num_pts)))
        if len(good_pts_i_v) == 0:
            log_warning("Dive %d has no good points; pressure sensor noise? (mean: %f min: %f)" % (dive_num,mean(mdwdt),min(mdwdt)))
            return data_d

        if not ignore_salinity_qc:
            # if we have a mis-estimate of the flight model parameters, notably volmax/vbdbias, etc
            # then we will have stalled speed_hdm solutions and hence QC_PROBABLY_BAD marks in salinity_qc
            # avoid those in the hope our searches find a better set of parameters
            # Cannot be salinity_raw_qc because apogee, surface, are not removed
            # NOTE BUG: if solve_flare_apogee_speed is set in sg_calib_constants when flare/apogee/climb pump speeds
            # are computed using the momentum balance eqns and the points we want to remove are set to QC_PROBABLY_GOOD
            # and we include those accelerations in the good points. But the HDM code, which we rely upon, doesn't
            # solve for those points well do we can get messed up.
            # Need to mark those points separately in anpther vector showing accelerations? and use that here?
            # Mark as VBD/pitch/roll flags per point.
            # Have HDM solve during those points?
            salinity_qc = decode_qc(dive_nc_file.variables['salinity_qc'])
            good_qc_i_v = list(filter(lambda i: salinity_qc[i] not in [QC_BAD,QC_UNSAMPLED],range(num_pts)))
            good_pts_i_v = intersect1d(good_pts_i_v,good_qc_i_v)

        # TODO?
        # directives = ProfileDirectives(base_opts.mission_dir,dive_num)
        # indicies_v_i = directives.eval_function('flight_model_restriction')
        # then intersect any indicies with good_pts
        # what about 'flight_model_force' to ensure points are added anyway?
        # Add these directives to QC.py:drv_functions and ensure data (depth, etc.) is asserted to directives for eval

        npts = len(good_pts_i_v)
        if data_density_max_depth:
            mdd = mean(abs(diff(depth[good_pts_i_v])))
            if mdd > data_density_max_depth:
                log_warning("Dive %d mean data density too sparse: %d pts %.1fm " % (dive_num,npts,mdd))
                raise RuntimeError

        if npts == 0:
            n_valid = 0
            fraction_good = 0
        else:
            if decimation: # DEBUG -- code to determine minimum data point density that yield good results
                # experimentally reduce good points and see impact on results
                good_pts_i_v = good_pts_i_v[range(0,npts,decimation)]
                npts = len(good_pts_i_v)
                log_info("Dive %d decimated %d/%d %.2fm " % (dive_num,decimation,npts,mean(abs(diff(depth[good_pts_i_v])))))
                
            good_pts[good_pts_i_v] = 1
            # reduce to valid points and place in data_d = {} if good
            aroll = abs(eng_roll_ang)
            apitch = abs(eng_pitch_ang)
            delta_t = zeros(num_pts, float64)
            delta_t[0:num_pts-1] = ctd_time[1:num_pts] - ctd_time[0:num_pts-1]
            delta_t[-1] = delta_t[-2]
            vbddiff = zeros(num_pts, float64)
            vbddiff[1:num_pts] = diff(eng_vbd_cc)/delta_t[1:num_pts]
            avbddiff = abs(fix(vbddiff))
            # TODO replace this with intersect1d calls for speed
            valid_i = [i for i in range(num_pts) if ((ignore_speed_gsm or speed_gsm[i] > 0) and
                                        # isfinite(temperature_raw[i]) and isfinite(salinity_raw[i]) and (pressmin <= press[i] <= pressmax) and
                                        good_pts[i] and
                                        (avbddiff[i] < vbddiffmax) and
                                        (rollmin <= aroll[i] <= rollmax) and
                                        (pitchmin <= apitch[i] <= pitchmax)
                                        )]
            n_valid = len(valid_i)
            fraction_good = float(n_valid)/npts

        if n_valid < 10 or fraction_good < required_fraction_good: # PARAMETER!
            log_warning("Too few valid points for dive %d (%d, %.1f%%)" % (dive_num, n_valid, fraction_good*100.0))
        else:
            pitch = eng_pitch_ang[valid_i]
            apitch = abs(pitch)

            # verify that pitch from the compass looks good (not too noisy) in the still water portions
            # 
            # some pitch noise reports come from a bad compass: see sg221 ORBIS Jan18 dives 107:109
            # some come from under-ice operation as the vehicle might bump along the ice roof
            # some can happen if we hit bottom and there is a current so we don't NO_VV for a while (so points before apogee)
            # if there lots of pitch maneuvers (auto pitch adjust) we can see higher apparent noise with this heuristic
            # in any case, we don't trust the pitch represents flight and we don't trust this entire dive even if the later case is ok?
            # the problem is if we assume things are ok and we mix these 'partially suspect' dives with others for a/b testing
            # we get untrustworthy results. 
            vpitch = [p for p in apitch if p < 45]
            pitch_noise = nanstd(diff(vpitch))
            if pitch_noise > 5: # PARAMETER (typically differences between readings are small and #apogee points is small)
                log_warning("Noisy pitch from compass on dive %d (std=%.2fdeg)" % (dive_num, pitch_noise))
                raise RuntimeError # too much compass pitch noise
            

            data_d = {} # we are returning data
            dive_data.n_valid = n_valid
            data_d['pitch'] = pitch

            (counts, edges) = histogram(apitch, angles) # 45 counts, 46 edges
            thresh = mean(counts) + 1.5*std(counts) # > 67% of the pitches fall on these pitches CONSIDER 2*std?
            pitches = [a for a in angles[0:-1] if counts[int(a)] >= thresh] # what are the frequent pitches?
            dive_data.min_pitch = min(pitches)
            dive_data.max_pitch = max(pitches)

            data_d['w'] = w[valid_i] # what we optimize against
            press = press[valid_i]
            data_d['pressure'] = press # for compression and compressee
            dive_data.bottom_press = max(press) # max valid bottom pressure
            #UNNEEDED dive_data.bottom_pressure = max(data_d['pressure']) # Actual bottom press 
            data_d['temperature'] = temperature_raw[valid_i] # for compressee and hull thermal expansion
            density_insitu = density_insitu[valid_i]
            data_d['density_insitu'] = density_insitu # for buoyancy calculations (kg/m^3)
            # deliberately over the valid points
            dive_data.bottom_rho0 = max(density_insitu)
            eng_vbd_cc = eng_vbd_cc[valid_i]
            if compare_velo:
                if n_velo:
                    n_velo = len(valid_i)
                    data_d['velo_speed'] = velo_speed[valid_i]
                else:
                    data_d['velo_speed'] = array([])
                data_d['n_velo'] = n_velo
                data_d['correct_aoa_velo'] = correct_aoa_velo
                
            vbd0 = volmax + vbd_neutral  # [cc] volume when at neutral
            # deliberately no vbdbias here!! see calls to w_rms_func() and updates in solve_ab_grid()
            displaced_volume = vbd0 + eng_vbd_cc # [cc] measured displaced volume of glider as it varies by VBD adjustments
            data_d['displaced_volume'] = displaced_volume # for buoyancy calculations                
            # Record these for possible display of C_VBD adjustment on vbdbias plot
            data_d['C_VBD'] = c_vbd
            data_d['VBD_CNV'] = vbd_cnts_per_cc
            
            dive_data.dive_data_ok = True # data available
    except KeyError:
        log_error("Could not get required data for dive %d" % dive_num)
        data_d = None
    except RuntimeError:
        data_d = None # error or warning issued above
    dive_nc_file.close()
    return data_d

# Used by w_rms_func() and solve_ab_DAC()
def compute_buoyancy(vbdbias, abs_compress, # these variables can be varied by various FM search routines
                     dive_data_d):

    # compute buoyancy using given vbdbias (and, implicitly, the computed volmax)
    vbdc = dive_data_d['displaced_volume'] - vbdbias # apply vbdbias
    press = dive_data_d['pressure']

    # CURRY: can precompute and cache compressee volume change and therm_expan term since pressure, temperature, and temp_ref don't change
    # However, can't include the abs_compress term since that can vary in our regressions
    try:
        # fetch cached pre-calculated values
        vol_comp = dive_data_d['vol_comp']
        vol_comp_ref = dive_data_d['vol_comp_ref']
        therm_expan_term = dive_data_d['therm_expan_term']
    except KeyError:
        temperature = dive_data_d['temperature']
        temp_ref = flight_consts_d['temp_ref']
        therm_expan_term = flight_consts_d['therm_expan']*(temperature - temp_ref)
        vol_comp = 0
        vol_comp_ref = 0
        mass_comp = flight_consts_d['mass_comp']
        if mass_comp:
            global compress_cnf
            vol_comp_ref = g_per_kg*mass_comp/MakeDiveProfiles.compressee_density(array([temp_ref]), array([0]), compress_cnf)
            vol_comp = g_per_kg*mass_comp/MakeDiveProfiles.compressee_density(temperature, press, compress_cnf)
        # cache these constant values for subsequent calls
        dive_data_d['vol_comp'] = vol_comp
        dive_data_d['vol_comp_ref'] = vol_comp_ref
        dive_data_d['therm_expan_term'] = therm_expan_term
        
    # compute volume using given abs_compress (and therm_expand) impact on hull only
    # CEE points out that volmax (+ eng_vbd_cc) includes vol_comp to match overall neutral density
    # However, abs compression and thermal expansion only apply to the hull volume not the compressee fluid
    # so remove vol_comp to compute that effect and then add vol_comp to get total volume
    # We use vol_comp_ref since we want the assumed volume of the uncompressed hull on the reference surface
    vol_hull = vbdc - vol_comp_ref
    vol = vol_hull*exp(-abs_compress*press + therm_expan_term)
    if dump_checkpoint_data_matfiles:
        dive_data_d['vol_hull'] = vol_hull;
        dive_data_d['vol_hull_compress'] = vol;
    vol = vol + vol_comp

    density_insitu = dive_data_d['density_insitu']

    buoyancy = g_per_kg*(density_insitu*vol*(m_per_cm**3) - flight_consts_d['mass'])
    pitch = dive_data_d['pitch']
    w = dive_data_d['w']

    return buoyancy, pitch, w, vol
    
# Compute the RMS difference between observed and predicted 'w' given a set of flight constants
# returns w_rms_func_bad when hydro_model fails to converge or there are too many points stalled or otherwise bad
def w_rms_func(vbdbias,a,b,abs_compress, # these variables can be varied by various FM search routines
                     dive_data_d,return_components=False):
    global flight_consts_d, HIST, compare_velo
    # override from our current search variables
    flight_consts_d['hd_a'] = a
    flight_consts_d['hd_b'] = b
    buoyancy, pitch, w, vol = compute_buoyancy(vbdbias, abs_compress, dive_data_d)
    hm_converged, hdm_speed_cm_s_v, hdm_glide_angle_rad_v, fv_stalled_i_v = hydro_model(buoyancy, pitch, flight_consts_d)
    hdm_w_speed_cm_s_v = hdm_speed_cm_s_v*sin(hdm_glide_angle_rad_v) # could delay this until we see if enough valid points are around
    if dump_checkpoint_data_matfiles:  # DEBUG for dumping solve_ab mat files of combined data
        dive_data_d['vol'] = vol
        dive_data_d['buoyancy'] = buoyancy
        dive_data_d['w_stdy'] = hdm_w_speed_cm_s_v
        dive_data_d['glide_angle_rad_stdy'] = hdm_glide_angle_rad_v
        dive_data_d['speed_stdy'] = hdm_speed_cm_s_v
        
    w_rms = w_rms_func_bad # assume stalled everywhere
    w_rms_components = []
    num_pts = len(w)
    valid_i = Utils.setdiff(list(range(num_pts)), fv_stalled_i_v)
    valid_pts = float(len(valid_i))
    # TODO really we should record dive and climb profile numbers and ensure so fraction of both for each dive number are solved
    if hm_converged and valid_pts > 0 and valid_pts/num_pts > non_stalled_percent:
        def rms(x):
            return sqrt(nanmean(x**2))
        
        # compute rms of w (cm/s) over valid points
        w_rms = rms(w[valid_i] - hdm_w_speed_cm_s_v[valid_i])
        w_rms_components.append(w_rms)
        if compare_velo and dive_data_d['n_velo']: # there is velo data at all valid points?
            # the velocimeter is oriented along the axis of the vehicle but NOT along the glide angle
            # Adjust velo_speed by predicted attack angle
            # velo_speed_measured = velo_speed_true*cos(aoa), so velo_speed_true = velo_speed_measured/cos(aoa)
            # aoa is typicaly 2-3 degrees so 1/cos(aoa) ~ 1.0008 increase
            velo_speed = copy.copy(dive_data_d['velo_speed']) # don't update velo speed data
            if dive_data_d['correct_aoa_velo']:
                aoa_radians_v = hdm_glide_angle_rad_v[valid_i] - radians(pitch[valid_i])
                velo_speed[valid_i] *= 1/cos(aoa_radians_v)
            if compare_velo == 1 or compare_velo == 3:
                # The velocometer operates like an ADCP with 3 sensors that integrate directional water speeds so no off axis issue
                v_rms = rms(velo_speed[valid_i] - hdm_speed_cm_s_v[valid_i])
                w_rms_components.append(v_rms)
                w_rms += v_rms
            if compare_velo == 2 or compare_velo == 3:
                velo_w = velo_speed*sin(hdm_glide_angle_rad_v) # mixed model (glide angle) and data
                v_rms = rms(w[valid_i] - velo_w[valid_i])
                w_rms_components.append(v_rms)
                w_rms += v_rms
    HIST.append((vbdbias, a, b, abs_compress, w_rms)) # DEBUG
    if return_components:
        return w_rms, w_rms_components
    else:
        return w_rms

# A note on oil thermal-inertia below from past ideas.
# However we assume that getting volmax+vbdbias is good enough for flight matters.

# As the glider descends into typically colder water the oil in the
# reservoir and the bladder shrinks in volume. On the dive, this is
# apparent via the VBD pots moving without a commanded VBD move; the
# shrinkage looks like a pump; vice versa on the climb.  We can only
# measure the change using the VBD AD pots but in fact the oil
# outside in the bladder is also changing volume.  On the dive it
# appears that we pump according to VBD_cc but in fact there is no
# motion to the outside to change volume and the outside volume is
# shrinking so actually it really is like an additional 'bleed' in
# terms of vehicle dynamics.

#  We could account for the incorrectly stated VBD and actual oil
# shrinkage for buoyancy calculations using a thermal response model
# of the oil.  There is a thermal lag before the ocean temperature
# is transferred to the internal oil (empirically ~10m).
# Presummably the lag for the external oil is shorter (since the
# bladder is in direct contact with the ocean) but we use the same
# lag until we can measure that lag directly.

# Also there is thermal hysteresis between dives that we don't see,
# and which depends on how long the glider bathes in the warm water
# on the surface.  We assume that the temperature of the oil never
# exceeds the internal temperature reported by the compass at the
# end of the dive and apply it retroactively to the start of this
# dive.
def solve_vbdbias_abs_compress(base_opts, dive_data):
    # given a dive data instance, with updated a/b, sovle for this die's vbdbias (over prevailing volmax)
    # and abs_compress
    global flight_dive_data_d, HIST, glider_type, max_w_rms_vbdbias
    if not dive_data.recompute_vbdbias_abs_compress:
        return True # solved before and no reason to do it again
    dive_data_d = load_dive_data(base_opts, dive_data)
    if dive_data_d is None:
        return False
    # copy these to local variables so code below is succinct
    # TODO hd_a = predicted_hd_a etc.
    hd_a = dive_data.hd_a
    hd_b = dive_data.hd_b
    # this could have come from the mean abs_compress or the default or a previous computation
    abs_compress = dive_data.abs_compress

    # compute the dive's actual vbdbias and abs_compress using a constant a/b
    # perform linear coarse search, then fine search
    # TODO for vbdbias and abs_compress, call a bin_min_search(lambda,min,max) => (min_value,min_w_rms)
    min_w_rms_vbdbias = None
    min_w_rms = None

    # number of steps for linspace for coarse search
    coarse_step = 100 # PARAMETER divide the expected range into 100 (or fewer) steps
    # Unpack each time since we (USED TO) reset the variables for fine search
    vmin = flight_dive_data_d['vbdbias_min']
    vmax = flight_dive_data_d['vbdbias_max']

    vbdbias_increment = (vmax - vmin)/coarse_step
    # TODO after volmax estimate is stabilized, we don't expect volume (hence vbdbias) to change by
    # more than +/-200cc (and typically less that +/-40 unless biofouled)
    # so we could just skip the coarse search and use the fine-grained fminbound
    # TODO better would be to perform a binary search in spite of the large bound
    # see Jason's code in trunk/matlab/diveplot_func for bias_buoy
    # except he uses mean(w - w_stdy) vs. sqrt(sum((w-w_std)**2)/|w|)
    # what about nan values as well?  nan < 0 is false in matlab
    # on the other hand, he searches 20 times between -450 and 450 and this code searches
    # 20 times between -1000 and 1000 (2000/100) so no real time savings
    HIST = []
    for vbdbias in linspace(vmin, vmax, coarse_step+1):
        w_rms = w_rms_func(vbdbias, hd_a, hd_b, abs_compress, dive_data_d)
        #DEBUG print "%d %.2f" % (vbdbias,w_rms) # DEBUG (see HIST)
        if w_rms is not w_rms_func_bad:
            if min_w_rms is None or w_rms < min_w_rms:
                min_w_rms_vbdbias = vbdbias
                min_w_rms = w_rms

    if min_w_rms_vbdbias is not None:
        HIST = []
        # fine search
        # A NOTE on fminbound(): This function finds minimum locations that are just slightly different from matlab
        # so comparisons are difficult after this point.
        # But see the BUG in fminbound() outlined below!
        vmin = min_w_rms_vbdbias-2*vbdbias_increment
        vmax = min_w_rms_vbdbias+2*vbdbias_increment
        vbdbias = scipy.optimize.fminbound(lambda vbdbias: w_rms_func(vbdbias, hd_a, hd_b, abs_compress, dive_data_d),
                                           vmin, vmax, xtol=1) # 1cc tolerance
        min_w_rms_vbdbias = w_rms_func(vbdbias, hd_a, hd_b, abs_compress, dive_data_d)
        if min_w_rms_vbdbias <= max_w_rms_vbdbias:
            dive_data.vbdbias = vbdbias
            dive_data.median_vbdbias = vbdbias # updated below
            dive_data.w_rms_vbdbias = min_w_rms_vbdbias
        else:
            log_warning("High w_rms for dive %d (%.2f cm/s)" % (dive_data.dive_num, min_w_rms_vbdbias))
            min_w_rms_vbdbias = None

    if min_w_rms_vbdbias is None:
        # assume default??
        log_warning("Unable to determine vbdbias for dive %d" % dive_data.dive_num)
        return False # unable to compute vbdbias! skip abs_compress calculation

    # Search for a good abs_compress for this dive and vehicle
    # However Oculus vehicles have a VBD system that changes volume under pressure so looks extremely squishy
    # so just stick with the assumed constant for that type
    if glider_type is not OCULUS: #  and dive_data.bottom_press >= ac_min_press:
        # The per-dive abs_compress value is never used directly but contributes to the ongoing mean value for deep dives below

        # sadly there is a bug in fminbound such that if there is no gradient (e.g., all the results are w_rms_func_bad)
        # then it searches in one direction and avoids values at below ac_min + .38*(ac_max - ac_min), where it might be good
        # /Users/jsb/Seaglider/TestData/DAC_pairs/DG037_Abaco_040717/subset/p0370040, etc.
        # So we must implement a coarse search like vbd above and then use fminbound where there is a gradient
        ac_min = flight_dive_data_d['ac_min']
        ac_max = flight_dive_data_d['ac_max']
        ac_increment = (ac_max - ac_min)/coarse_step
        HIST = []
        min_w_rms_ac = None
        min_w_rms = None
        for ac in linspace(ac_min, ac_max, coarse_step+1):
            w_rms = w_rms_func(vbdbias, hd_a, hd_b, ac, dive_data_d)
            if w_rms is not w_rms_func_bad:
                if min_w_rms is None or w_rms < min_w_rms:
                    min_w_rms_ac = ac
                    min_w_rms = w_rms

        if min_w_rms_ac is not None:
            HIST = []
            ac_min = min_w_rms_ac-2*ac_increment
            ac_max = min_w_rms_ac+2*ac_increment
            abs_compress = scipy.optimize.fminbound(lambda ac: w_rms_func(vbdbias, hd_a, hd_b, ac, dive_data_d),
                                                    ac_min, ac_max, xtol=ac_increment/10)
    dive_data.abs_compress = abs_compress # default or updated
    min_w_rms_abs_compress = w_rms_func(vbdbias, hd_a, hd_b, abs_compress, dive_data_d)
    dive_data.w_rms_vbdbias = min_w_rms_abs_compress # reflect min of both vbdbias and abs_compress
    dive_data.recompute_vbdbias_abs_compress = False # done for this a/b combination
    return True
    
def solve_ab_grid(base_opts, dive_set,reprocess_count,dive_num=None):
    # returns the w_rms grid for a set of dives and the min a/b
    # CONSIDER: for speed, pass tared prior W_misfit_RMS array, if any, and restrict search
    # to prior values of .3 or so
    global HIST, flight_dive_data_d, dive_data_vector_names, hd_a_grid, hd_b_grid
    HIST = []
    if dive_num is None:
        dive_num = max(dive_set)
    abs_compress = array([], float64)
    # combine the data from the dives in the dive_set
    combined_data_d = {}
    for vector_name in dive_data_vector_names:
        combined_data_d[vector_name] = []
    n_velo = True
    correct_aoa_velo = False
    for dive_set_num in dive_set:
        dd = flight_dive_data_d[dive_set_num]
        # NOTE we used to cache this data in a dive_cache_d but not really worth it?
        dive_data_d = load_dive_data(base_opts, dd) # load data
        if dd.dive_data_ok is False:
            log_error("Dive %d is marked as not okay - skipping grid solution!" % dive_set_num, alert="FM Grid Solution")
            return (None, None, None)
        if not dive_data_d:
            log_error("Failed to load dive %d data - skipping grid solution!" % dive_set_num, alert="FM Grid Solution")
            return (None, None, None)
        if compare_velo and not dive_data_d['n_velo']:
            n_velo = False # a dive is missing velo points
            correct_aoa_velo = dive_data_d['correct_aoa_velo']
        abs_compress = concatenate((abs_compress, dd.abs_compress*ones(dd.n_valid)))
        for vector_name in dive_data_vector_names:
            data_vector = copy.copy(dive_data_d[vector_name])
            if vector_name == 'displaced_volume':
                data_vector -= dd.vbdbias # apply per-dive vbdbias to copy so any cache is not poisoned
            combined_data_d[vector_name].extend(data_vector) 
    combined_data_d['n_velo'] = n_velo # A boolean about whether velo data is available for all valid points for all dives
    combined_data_d['correct_aoa_velo'] = correct_aoa_velo # A boolean about whether velo data needs aoa correction for all dives
    
    # convert to numpy arrays
    for vector_name in dive_data_vector_names:
        combined_data_d[vector_name] = array(combined_data_d[vector_name])

    na = len(hd_a_grid)
    nb = len(hd_b_grid)
    start_time = time.time()
    W_misfit_RMS = zeros((nb, na), float64)
    min_w_rms = 1000 # w_rms_func_bad
    min_ia = 0
    min_ib = 0
    for grid_a, ia in zip(hd_a_grid, list(range(na))):
        for grid_b, ib in zip(hd_b_grid, list(range(nb))):
            # explicitly zero vbdbias since the dive-by-dive vbdbias has already been applied to combined_data_d
            w_rms = w_rms_func(0, grid_a, grid_b, abs_compress, combined_data_d)
            W_misfit_RMS[ib, ia] = w_rms
            if w_rms is not w_rms_func_bad and w_rms < min_w_rms:
                min_w_rms = w_rms
                min_ia = ia
                min_ib = ib
    end_time = time.time()
    # log_debug
    log_info('%d n=%d/%s %.fs hd_a=%6.5f(%d) hd_b=%6.5f(%d) %f' % (dive_num, len(combined_data_d['w']), n_velo, end_time - start_time,
                                                                   hd_a_grid[min_ia], min_ia, hd_b_grid[min_ib], min_ib,
                                                                   W_misfit_RMS[min_ib, min_ia]))
    if dump_checkpoint_data_matfiles:
        global flight_directory
        # solve this at the min location to update any saved buoyancy/w_stdy/etc. in combined_data_d
        w_rms = w_rms_func(0, hd_a_grid[min_ia], hd_b_grid[min_ib], abs_compress, combined_data_d)
        mat_d = {}
        mat_d['dive_num'] = dive_num
        mat_d['dive_set'] = array(dive_set)
        mat_d['abs_compress'] = abs_compress
        mat_d['min_ia'] = min_ia
        mat_d['min_ib'] = min_ib
        mat_d['hd_a_grid'] = hd_a_grid
        mat_d['hd_b_grid'] = hd_b_grid
        mat_d['W_misfit_RMS'] = W_misfit_RMS
        mat_d['w_rms'] = w_rms
        mat_filename = os.path.join(flight_directory, 'solve_ab_%04d_%d' % (dive_num, reprocess_count))
        sio.savemat(mat_filename, {'solve_ab': mat_d, 'combined_data': combined_data_d, 'flight_consts': flight_consts_d})
        
    return W_misfit_RMS, min_ia, min_ib

# Support for DAC variance reports
# Different from load_dive_data() above: no update the dive_data, no valid_i calculation, etc
# We want all of the dive data so we can compute full displacements, etc.
def load_dive_data_DAC(dive_data):
    global nc_path_format
    data_d = None
    if dive_data.dive_data_ok is False:
        # tried this before and it failed
        return data_d
    # So far so good
    dive_num = dive_data.dive_num
    dive_nc_file_name = nc_path_format % dive_num
    try:
        dive_nc_file = Utils.open_netcdf_file(dive_nc_file_name, 'r')
    except:
        log_error("Unable to open %s" % dive_nc_file_name, 'exc')
        return data_d

    try:
        basestation_v = getattr(dive_nc_file, 'base_station_version', '2.11') # Assume it is old if missing
        if Utils.normalize_version(basestation_v) < Utils.normalize_version('2.12'):
            # We started to save displacements, etc. only with 2.12
            # be silent about this particular problem
            # Since we can reprocess files this file could be brought up to more recent level
            raise RuntimeError

        start_time = dive_data.start_time
        # SG eng time base
        eng_time = (dive_nc_file.variables['time'][:] - start_time)
        ctd_time = (dive_nc_file.variables['ctd_time'][:] - start_time)
        eng_pitch_ang = dive_nc_file.variables['eng_pitchAng'][:]
        eng_vbd_cc = dive_nc_file.variables['eng_vbdCC'][:]
        press = dive_nc_file.variables['pressure'][:]
        if len(ctd_time) != len(eng_time):
            # interpolate pitch/roll/vbd/press/depth to ctd_time
            eng_pitch_ang = Utils.interp1d(eng_time, eng_pitch_ang, ctd_time, kind='linear')
            eng_vbd_cc    = Utils.interp1d(eng_time, eng_vbd_cc, ctd_time, kind='linear')
            press         = Utils.interp1d(eng_time, press, ctd_time, kind='linear')

        depth = dive_nc_file.variables['ctd_depth'][:]
        w = Utils.ctr_1st_diff(-depth * cm_per_m, ctd_time) # compute_buoyancy() looks for this to return

        temperature_raw = dive_nc_file.variables['temperature_raw'][:]
        salinity_raw = dive_nc_file.variables['salinity_raw'][:]
        if not base_opts.use_gsw:
            density_insitu = seawater.dens(salinity_raw, temperature_raw, press)
        else:
            density_insitu = Utils.density(salinity_raw, temperature_raw, press, dive_nc_file.variables["avg_longitude"].getValue(), dive_nc_file.variables["avg_latitude"].getValue())
        
        # use the values in the log file, not the pilot's fiction in sg_calib_constants.h
        # this is what the glider used
        vbd_min_cnts = dive_nc_file.variables['log_VBD_MIN'].getValue()
        vbd_cnts_per_cc = 1.0/dive_nc_file.variables['log_VBD_CNV'].getValue()
        c_vbd = dive_nc_file.variables['log_C_VBD'].getValue()
        vbd_neutral = (c_vbd - vbd_min_cnts)/vbd_cnts_per_cc

        data_d = {} # we are returning data
        # if we can get these values then it means GPS, etc, was ok
        # if we can't then either DAC_qc was BAD, etc. OR it was processed on an old basestation that doesn't emit these guys
        # TODO alternatively we could probe to see if these are not present and recompute them
        # in which case, separate the code in MDP from inline to a function so both can call
        data_d['delta_time_s'] = dive_nc_file.variables['delta_time_s'][:]
        data_d['polar_heading'] = dive_nc_file.variables['polar_heading'][:]
        data_d['GPS_east_displacement_m'] = dive_nc_file.variables['GPS_east_displacement_m'].getValue()
        data_d['GPS_north_displacement_m'] = dive_nc_file.variables['GPS_north_displacement_m'].getValue()
        data_d['total_flight_time_s'] = dive_nc_file.variables['total_flight_time_s'].getValue()

        data_d['pitch'] = eng_pitch_ang
        data_d['w'] = w # what we optimize against
        data_d['pressure'] = press # for compression and compressee
        data_d['temperature'] = temperature_raw # for compressee and hull thermal expansion
        data_d['density_insitu'] = density_insitu # for buoyancy calculations (kg/m^3)
        
        volmax = flight_dive_data_d['volmax'] # assume this is already calculated
        vbd0 = volmax + vbd_neutral  # [cc] volume when at neutral
        # deliberately no vbdbias here!! see calls to w_rms_func() and updates in solve_ab_grid()
        displaced_volume = vbd0 + eng_vbd_cc # [cc] measured displaced volume of glider as it varies by VBD adjustments
        data_d['displaced_volume'] = displaced_volume # for buoyancy calculations

    except KeyError:
        log_error("Could not get required DAC data for dive %d" % dive_num)
        data_d = None
    except RuntimeError:
        data_d = None # error or warning issued above
    dive_nc_file.close()
    return data_d


# Call this after a call to solve_ab_grid()
# pass (tared) W_misfit_RMS and min_ia,min_ib, dd and dive_data_d
# call only of dd.DAC_ok is True
# Note that the DAC exploration does NOT make use of the velo data or compare_velo
# we assume the min_ia, min_ib reflects that if engaged
def solve_ab_DAC(dive_num, W_misfit_RMS, min_ia, min_ib, min_misfit):
    global hd_a_grid, hd_b_grid
    global generate_figures, font, HD_A, HD_B, w_misfit_rms_levels, glider_mission_string

    dd = flight_dive_data_d[dive_num]
    dive_data_d = load_dive_data_DAC(dd)
    if dive_data_d is None:
        return False # no good for DAC calcs
    vbdbias = dd.vbdbias
    abs_compress = dd.abs_compress # else use mean?
    # do this once...
    buoyancy, pitch, w, vol = compute_buoyancy(vbdbias, abs_compress, dive_data_d)

    # load_dive_data_DAC() ensures these are present
    ctd_delta_time_s_v = dive_data_d['delta_time_s']
    head_polar_rad_v  = dive_data_d['polar_heading']
    dive_delta_GPS_lat_m = dive_data_d['GPS_north_displacement_m']
    dive_delta_GPS_lon_m = dive_data_d['GPS_east_displacement_m']
    total_flight_and_SM_time_s = dive_data_d['total_flight_time_s']

    na = len(hd_a_grid)
    nb = len(hd_b_grid)
    DAC_u = zeros((nb, na), float64) # east
    DAC_v = zeros((nb, na), float64) # north
    # Assume the worst
    DAC_u[:,:] = nan
    DAC_v[:,:] = nan

    start_time = time.time()
    for grid_a, ia in zip(hd_a_grid, list(range(na))):
        for grid_b, ib in zip(hd_b_grid, list(range(nb))):
            flight_consts_d['hd_a'] = grid_a
            flight_consts_d['hd_b'] = grid_b
            hm_converged, hdm_speed_cm_s_v, hdm_glide_angle_rad_v, fv_stalled_i_v = hydro_model(buoyancy, pitch, flight_consts_d)
            if not hm_converged:
                pass # ignore ... this is the best we can do
            hdm_horizontal_speed_cm_s_v = hdm_speed_cm_s_v*cos(hdm_glide_angle_rad_v)
            hdm_east_displacement_m_v, hdm_north_displacement_m_v, hdm_east_displacement_m, hdm_north_displacement_m, hdm_east_average_speed_m_s, hdm_north_average_speed_m_s = \
                                       MakeDiveProfiles.compute_displacements('FM', hdm_horizontal_speed_cm_s_v, ctd_delta_time_s_v, total_flight_and_SM_time_s, head_polar_rad_v)
            hdm_dac_east_speed_m_s, hdm_dac_north_speed_m_s = \
                     MakeDiveProfiles.compute_dac(hdm_north_displacement_m_v, hdm_east_displacement_m_v,
                                                  hdm_north_displacement_m, hdm_east_displacement_m,
                                                  dive_delta_GPS_lat_m, dive_delta_GPS_lon_m,
                                                  total_flight_and_SM_time_s)
            DAC_u[ib, ia] = hdm_dac_east_speed_m_s
            DAC_v[ib, ia] = hdm_dac_north_speed_m_s

    end_time = time.time()
    log_debug('%d: DAC grid time %.1fs' % (dive_num, end_time - start_time)) # DEBUG

    DACum = DAC_u[min_ib, min_ia]
    DACvm = DAC_v[min_ib, min_ia]
    DACmm = sqrt(DACum**2 + DACvm**2) # DAC magnitude of minimum a/b

    # now subtract the min's east and north to get DAC residuals
    DAC_u[:,:] = DAC_u[:,:] - DACum # assume DAC at min w_rms is correct
    DAC_v[:,:] = DAC_v[:,:] - DACvm # assume DAC at min w_rms is correct
    # compute DAC residual magnitudes
    DACm = sqrt(DAC_u[:,:]**2 + DAC_v[:,:]**2)

    # TODO map over various ab_tolerances of w_rms and compute the nanmean/nanmax DACm differences (min will always be zero)
    # this will tell us, over a large number of dives, what ab_tolerances yield, on average, what DAC variances
    # which will tell us, for that empirical thresold, for each W_misfit_RMS how 'ambiguous' an a/b grid solution is
    # that is, how many 'equivalent' a/b solutions will yield an acceptable DAC

    # This should always True given the calling sequence
    if generate_figures:
        hd_a_c = hd_a_grid[min_ia]
        hd_b_c = hd_b_grid[min_ib]

        # Display DAC differences in terms of factors (ratios) of the min a/b
        # that is, if, say, b were 2x what would be the *change* in DAC over the minimum
        # this is not the same as whether the DAC at minimum w_rms is accurate!
        pHD_A = HD_A/hd_a_c
        pHD_B = HD_B/hd_b_c

        timelabel = '%s\n' r'${vol}_{max}$=%.0f' '\nc = %.4g; s = %.4g;\n' r'$\kappa$ = %.4g; $\alpha$ = %.4g;' '\nl = %.4g; press=%d/%d'
        timelabel = timelabel % (time.strftime("%d %b %Y %H:%M:%S", time.gmtime(time.time())),
                                 flight_dive_data_d['volmax'],
                                 flight_consts_d['hd_c'], flight_consts_d['hd_s'],
                                 flight_dive_data_d['abs_compress'], flight_consts_d['therm_expan'],
                                 flight_consts_d['glider_length'], pressmin, pressmax)
        mass_comp = flight_consts_d['mass_comp']
        if mass_comp:
            timelabel += r'; ${mass}_{comp}$ = %.2fkg' % mass_comp

        plt.xlabel('Lift (a) ratio to best')
        plt.ylabel('Drag (b) ratio to best')
        titlestring = '%s\nDive %d ' r'${w}_{rms}=%.2fcm/s$' '(%d) a=%.6g b=%.6g %.2fcm/s'  
        titlestring = titlestring % (glider_mission_string, dive_num, min_misfit, compare_velo, hd_a_c, hd_b_c, DACmm*cm_per_m)
        plt.suptitle(titlestring)
        plt.figtext(0.08, 0.02, timelabel, fontproperties=font) # was 0.4 for y

        # Show ratios between 1/2x and 1.5x of min a/b
        plt.xlim(xmin=0.5, xmax=1.5)
        plt.ylim(ymin=0.5, ymax=1.5)
        # eliminate very large DAC values so the quiver values scale nicely
        DAC_limit = 7 # PARAMETER cm/s
        DAC_limit_cm_s = DAC_limit/cm_per_m
        too_big_i = where(DACm > DAC_limit_cm_s) 
        DAC_u[too_big_i[0], too_big_i[1]] = nan
        DAC_v[too_big_i[0], too_big_i[1]] = nan
        p_q = plt.quiver(pHD_A, pHD_B, DAC_u, DAC_v, color='b', angles='xy') # angles='uv'?
        plt.quiverkey(p_q, 0.9, 0.9, DAC_limit_cm_s, '%d cm/s' % DAC_limit, labelpos='E', fontproperties={'size':'xx-small'})

        Cd = plt.contour(pHD_A, pHD_B, DACm*cm_per_m, array([0, 0.005, 0.01, 0.02, 0.03, 0.04])*cm_per_m, colors='c', linewidths=1., linestyles='solid')
        plt.clabel(Cd, inline=True, inline_spacing=-1, fontsize=9, fmt='%2.1f', colors='c')
        dacm_h, _ = Cd.legend_elements()

        Cd = plt.contour(pHD_A, pHD_B, W_misfit_RMS, w_misfit_rms_levels, colors='m', linewidths=1., linestyles='solid')
        plt.clabel(Cd, inline=True, inline_spacing=-1, fontsize=9, fmt='%2.1f', colors='m')
        wrms_h, _ = Cd.legend_elements()

        p_b, = plt.plot(hd_a_c/hd_a_c, hd_b_c/hd_b_c, 'g*', markersize=fig_markersize) # 1,1

        lg = plt.legend([dacm_h[0], wrms_h[0], p_b],
                         ['DAC difference magnitude (cm/s)',
                          r'${w}_{rms}$ difference from min (cm/s)',
                          r'Best fit ${w}_{rms}$'],
                        loc='upper right', fancybox=True, prop=font, numpoints=1)
        lg.get_frame().set_alpha(0.5)
        write_figure('dv%04d_DAC.png' % dive_num)
        plt.clf()
    return True

# If dive_num was used in any grid search, flush those entries so those grids are recomputed
def flush_ab_grid_cache(dive_num, ab_grid_cache_d):
    for ab_grid_cache_dive, cache_entry in list(ab_grid_cache_d.items()):
        # If this is not a reprocessed dive then we need only flush cached results that involve the dive
        W_misfit_RMS, ia, ib, min_misfit, prev_dive_set, prev_pitch_d_diff = cache_entry
        if dive_num in prev_dive_set:
            del ab_grid_cache_d[ab_grid_cache_dive]
            write_figure('dv%04d_ab.png' % ab_grid_cache_dive, delete=True)

def update_restart_cache(dive_num, mr_dives_pitches, mr_index, mr_n_inserted, last_W_misfit_RMS_dive_num, last_ab_committed_dive_num,
                         predicted_hd_a, predicted_hd_b, predicted_hd_ab_trusted):
    global restart_cache_d
    mr_dives_pitches = array(mr_dives_pitches, copy=True) # ensure we have a copy so we don't see subsequent updates
    restart_cache_d[dive_num] = (mr_dives_pitches, mr_index, mr_n_inserted, last_W_misfit_RMS_dive_num, last_ab_committed_dive_num,
                                 predicted_hd_a, predicted_hd_b, predicted_hd_ab_trusted)

# static globals for generate_figures
font = None
HD_A = None
HD_B = None
w_misfit_rms_levels = None
prev_w_misfit_rms_levels = None
glider_mission_string = None

# Process a (possible) single new dive into the flight data base
# and update any existing dives in the flight data base if they have (or come to have) time stamp entries in updated_dives_d
# tne new dive must have an entry in updated_dives_d
# WARNING: In the following there is a main loop that maps over *all* known dives
# the local variable dive_num MUST be maintained as the prevailing dive number
# if you loop over other dives use d_n as the iterator variable
def process_dive(base_opts,new_dive_num,updated_dives_d,alert_dive_num=None, exit_event=None):

    global flight_dive_data_d, flight_directory, mission_directory, nc_path_format, flight_consts_d, angles,HIST, enable_reprocessing_dives, generate_dac_figures
    global glider_type, compare_velo, acceptable_w_rms, flight_dive_nums, hd_a_grid, hd_b_grid, ab_grid_cache_d, restart_cache_d
    global font, HD_A, HD_B, w_misfit_rms_levels, prev_w_misfit_rms_levels, glider_mission_string, generate_figures, show_implied_c_vbd

    # unpack some operational constants
    ac_min_press = flight_dive_data_d['ac_min_press']
    mass_comp = flight_dive_data_d['mass_comp']

    if generate_figures and font is None:
        # compute these variables once
        font = FontProperties(size='x-small')
        (HD_A, HD_B) = meshgrid(hd_a_grid, hd_b_grid)
        w_misfit_rms_levels = ab_tolerance*array([1.0, 2.0, 3.0, 4.0]) # reduce clutter
        prev_w_misfit_rms_levels = [ab_tolerance] # the previous good level
        glider_mission_string = '%s%03d %s' %(flight_dive_data_d['glider_type_string'],
                                              flight_dive_data_d['glider'],
                                              flight_dive_data_d['mission_title'])

    log_info("Started FM cycle %s" % new_dive_num)
    if False: # DEBUG
        log_info("memory: fdd=%d restart=%d, grid=%d" % (deep_getsizeof(flight_dive_data_d, set()),
                                                         deep_getsizeof(restart_cache_d, set()),
                                                         deep_getsizeof(ab_grid_cache_d, set())))
             
    dives_reprocessed = True # force one loop
    reprocess_count = 0
    alerts = ''
    aflight_dive_nums = array(flight_dive_nums) # for use by where, etc for this call

    if new_dive_num is not None:
        # Verify we really haven't seen it and we have the time data we need
        if new_dive_num in flight_dive_nums or new_dive_num not in list(updated_dives_d.keys()):
            log_error('HOW CAN THIS BE?')
            return 1
        dive_data = flight_data(new_dive_num)
        abs_compress = flight_dive_data_d['abs_compress'] # assume prevailing (default or mean) value
        if len(flight_dive_nums):
            # Need to find the dive just before new_dive_num in case of out of order dives
            d_n_i = where(aflight_dive_nums < new_dive_num)[0]
            restart_from_dive_num = flight_dive_nums[d_n_i[-1]]
            # restore predicted ab and trust from restart_from_dive_num
            log_debug(restart_cache_d.keys())
            if restart_from_dive_num in restart_cache_d.keys(): 
                mr_dives_pitches, mr_index, mr_n_inserted, last_W_misfit_RMS_dive_num, last_ab_committed_dive_num, predicted_hd_a, predicted_hd_b, predicted_hd_ab_trusted  = restart_cache_d[restart_from_dive_num]
            else:
                log_error("Internal error - dive %d not in restart_cache_d - skipping FM" % restart_from_dive_num)
                return 1
        else:
            # No dives yet so start with the defaults on this initial dive
            restart_from_dive_num = 0 # for debug below
            predicted_hd_a = flight_dive_data_d['hd_a']
            predicted_hd_b = flight_dive_data_d['hd_b']
            predicted_hd_ab_trusted = flight_dive_data_d['hd_ab_trusted']

        log_info('New dive %d restarting from dive %d (%g,%g)' % (new_dive_num, restart_from_dive_num, predicted_hd_a, predicted_hd_b)) # DEBUG
        # The nc_ values are set/updated below when we call load_dive_data() and we read the data from the nc file
        dive_data.hd_a = predicted_hd_a
        dive_data.hd_b = predicted_hd_b
        dive_data.hd_ab_trusted = predicted_hd_ab_trusted
        # DEBUG log_info('pd new: %d %g %g' % (dive_data.dive_num, dive_data.hd_a,dive_data.hd_b)) # DEBUG
        dive_data.volmax = flight_dive_data_d['volmax']
        dive_data.vbdbias = nan
        dive_data.abs_compress = abs_compress

        # Add to the database and to the list of dive numbers
        flight_dive_data_d[new_dive_num] = dive_data
        flight_dive_nums.append(new_dive_num)
        flight_dive_nums.sort() # in place update
        #log_info("updated flight_dive_nums:%s" % flight_dive_nums)
        aflight_dive_nums = array(flight_dive_nums) # update aflight_dive_nums for this call (append not seen by array)
    else:
        if len(flight_dive_nums) == 0:
            # No dives seen and no new dives?  Nothing to do!!
            return 1

    # determine the list of (updated) dives we are going to deal with on this
    # call, including any new_dive_num, within flight_dive_nums find the first
    # and last updated_dive in the list and map over all those dives inclusive
    # after loading cached flight parameter values of running vars associated
    # with the dive, if any, just before the first updated dive

    while dives_reprocessed:
        reprocess_count += 1
        if reprocess_count > 6: # HACK in case we don't get the termination conditions stable
            log_error("Potential infinite loop?")
            # map over any dives in flight_dive_nums that have an entry in updated_dives_d
            # and update their updated time and remove from updated without processing
            # DO NOT MAP over updated_dives_d.keys() because there will be 'future' dives we haven't processed yet and so not in flight_dive_nums
            for dive_num in flight_dive_nums:
                try:
                    dive_nc_file_time = updated_dives_d[dive_num]
                    del updated_dives_d[dive_num]
                    dive_data = flight_dive_data_d[dive_num]
                    dive_data.last_updated = dive_nc_file_time
                    load_dive_data(base_opts, dive_data) # update our db object with current values from updated nc file by side effect
                except KeyError:
                    pass
            save_flight_database(base_opts) # record this issue and updated filetimes in history
            return 1

        log_debug("Started FM processing %d at %s" %(reprocess_count, time.strftime("%H:%M:%S %d %b %Y %Z", time.gmtime(time.time()))))

        log_debug("updated_dives:%s" % updated_dives_d.keys())
        log_debug("flight_dive_nums:%s" % flight_dive_nums)
        dives_to_update = sorted(intersect1d(list(updated_dives_d.keys()), flight_dive_nums))
        dives_to_update.sort() # ensure in order
        log_info("dives_to_update:%s" % dives_to_update)
        if not dives_to_update:
            log_error("No dives_to_update - bailing out of process_dive")
            return 1
        first_dive_to_update = dives_to_update[0]
        d_n_i = where(aflight_dive_nums < first_dive_to_update)[0]
        if len(d_n_i): # there was a dive before the earliest dive to update
            restart_from_dive_num = flight_dive_nums[d_n_i[-1]]
            # restore from restart_from_dive_num
            mr_dives_pitches, mr_index, mr_n_inserted, last_W_misfit_RMS_dive_num, last_ab_committed_dive_num, predicted_hd_a, predicted_hd_b, predicted_hd_ab_trusted  = restart_cache_d[restart_from_dive_num]
            # CRITICAL to copy since we want to preserve the stored version (until updated)
            # and because we want to update this copy as we go
            mr_dives_pitches = array(mr_dives_pitches, copy=True)
            
            # restore W_misfit_RMS (ignore the rest)
            try:
                last_W_misfit_RMS, ia, ib, min_misfit, prev_dive_set, prev_pitch_diff = ab_grid_cache_d[last_W_misfit_RMS_dive_num]
            except KeyError:
                last_W_misfit_RMS = None # ensure
            d_n_i = where(aflight_dive_nums >= first_dive_to_update)[0]
            update_flight_dive_nums = aflight_dive_nums[d_n_i]
        else:
            # start from scratch
            # Initialize ring buffer that tracks the min and max pitches of the trailing n_dives_grid_spacing dives
            # ensure it is as large as the largest stride possible
            n_dives_grid_spacing = max(grid_spacing_d.values())
            mr_dives_pitches = zeros((n_dives_grid_spacing, 3), int) # dive numbers and min/max pitches are integers
            mr_dives_pitches[:, 1] = 90 # min
            # mr_dives_pitches[:,2] =  0 # max
            mr_index = 0 # where to insert the next dive
            mr_n_inserted = 0 # how many dives inserted since last ab grid computation

            last_W_misfit_RMS = None
            last_W_misfit_RMS_dive_num = 0 # the dive_set id associated with our current (last_)W_misfit_RMS
            last_ab_committed_dive_num = 0 # the dive_set id through which we have committed to an ab pair
            if len(flight_dive_nums):
                last_ab_committed_dive_num = flight_dive_nums[0] - 1

            predicted_hd_a = flight_dive_data_d['hd_a']
            predicted_hd_b = flight_dive_data_d['hd_b']
            predicted_hd_ab_trusted = flight_dive_data_d['hd_ab_trusted']
            update_flight_dive_nums = flight_dive_nums
            update_restart_cache(new_dive_num, mr_dives_pitches, mr_index, mr_n_inserted, last_W_misfit_RMS_dive_num, last_ab_committed_dive_num,
                                 predicted_hd_a, predicted_hd_b, predicted_hd_ab_trusted)


        # We will map over all the available dives (again) and update their values
        reprocess_dives = [] # what dives should be reprocessed this round
        dives_reprocessed = False # assume we are done after this loop (no further reprocessing needed)
        alerts = '' # reset

        # BREAK -- this is the main processing loop
        # We process in order from the currently earliest updated dive
        # (which is typically the most recent but not always, esepcially after we reprocess dives)
        # we have restored the search state from restart_cache from the die just before the first updated dive
        for dive_num in update_flight_dive_nums:
            if exit_event and exit_event.is_set():
                log_info("Exit requested")
                break

            dive_data = flight_dive_data_d[dive_num]

            bx_keys = [k for k in grid_spacing_keys if k <= dive_num]
            n_dives_grid_spacing = grid_spacing_d[bx_keys[-1]]
            log_debug('%d grid_spacing %d' % (dive_num, n_dives_grid_spacing)) # DEBUG report change of grid_spacing stride

            # checkpoint restart cache in case the dive is no good somehow: data not ok, unable to find vbdbias, pitch_d is too large, etc.
            update_restart_cache(dive_num, mr_dives_pitches, mr_index, mr_n_inserted, last_W_misfit_RMS_dive_num, last_ab_committed_dive_num,
                                 predicted_hd_a, predicted_hd_b, predicted_hd_ab_trusted)

            try:
                dive_nc_file_time = updated_dives_d[dive_num]
                # If we get here dive_num's data needs updating

                del updated_dives_d[dive_num] # We are taking care of this updated dive
                dive_data.last_updated = dive_nc_file_time
                if dive_data.recompute_vbdbias_abs_compress and dive_data.dive_data_ok is False:
                    dive_data.dive_data_ok = None # could be ok now (None marks unknown)

                if not solve_vbdbias_abs_compress(base_opts, dive_data):
                    continue # unable to solve so don't add

                # We make an initial estimate of volmax from the 'first' dive's bottom density and mass
                # but this is likely off by perhaps 100s of ccs.  So we collect an early set of dives
                # after the 'first' dive and make a 2nd estimate that attempts to move vbdbias values close to zero
                # NOTE: this is for plotting convenience only...it really makes no difference to the estimates of w the way we do it.
                # We could avoid this (and the reprocessing it typically implies) without loss of accuracy.
                if not flight_dive_data_d.get('final_volmax_found', False): # use get in case we access old dbs
                    early_vbdbias = []
                    for d_n in flight_dive_nums:
                        if d_n == 1:
                            # Skip the actual first dive to take care of bubbles and compressee adjustment for DG
                            continue
                        try:
                            dd = flight_dive_data_d[d_n]
                            if ~isnan(dd.vbdbias):
                                early_vbdbias.append(dd.vbdbias)
                        except KeyError:
                            pass # not done yet or missing
                    if len(early_vbdbias) >= early_volmax_adjust: # sufficient dives?
                        early_vbdbias = mean(early_vbdbias)
                        flight_dive_data_d['volmax'] -= early_vbdbias
                        new_volmax = flight_dive_data_d['volmax']
                        log_info('Final volmax estimate: %.0fcc (adjusting previous dives by %.2fcc)' % (new_volmax, -early_vbdbias))
                        # Adjust all existing volmax and vbdbias values wrt the new assumed volmax
                        # Below we will see that both values changed from the nc files and force reprocessing
                        for d_n in flight_dive_nums:
                            dd = flight_dive_data_d[d_n]
                            if ~isnan(dd.vbdbias):
                                dd.vbdbias -= early_vbdbias
                                dd.volmax = new_volmax
                                dump_fm_values(dd)
                                data_d = load_dive_data(base_opts, dd)
                                if data_d is not None:
                                    # Update the C_VBD over the first few dives, latching the final version
                                    flight_dive_data_d['C_VBD'] = data_d['C_VBD']
                                    flight_dive_data_d['VBD_CNV'] = data_d['VBD_CNV']
                        flight_dive_data_d['final_volmax_found'] = True

                log_info("%s" % dive_data)
                dump_fm_values(dive_data)
                # Here we compute an aggregate mean abs_compress
                # The value will depend on how many individual samples we include
                # If you run an entire deployment in one batch you will get them all
                # if you do it incrementally you should converge on that same number.
                # But you don't, by a little bit, because in the incremental case
                # the vbdbiases are recomputed with incremental abs_compress values
                # and the threshold for recomputation prohibits getting the same
                # values as batch as we commit early.  Is this a problem?
                # TODO Should we write the code to process one dive at a time even for batch?

                # if the value of abs_compress drifts around it distorts local a/b:
                # /Users/jsb/Seaglider/TestData/deployments/CCE/labrador/sep04/sg014
                # (Pdb) dive_set
                # [262, 263, 264, 265, 266]
                # jsb = solve_ab_grid(dive_set,4.4e-6)
                # INFO: FlightModel.py(822): n=6210 16s hd_a=0.00501(24) hd_b=0.00739(1) 0.843835
                # (Pdb) jsb = solve_ab_grid(dive_set,4.1e-6)
                # INFO: FlightModel.py(822): n=6210 16s hd_a=0.00355(21) hd_b=0.01014(3) 0.823073
                # (Pdb) jsb = solve_ab_grid(dive_set,4.0e-6)
                # INFO: FlightModel.py(822): n=6210 16s hd_a=0.00316(20) hd_b=0.01189(4) 0.818947
                # (Pdb) jsb = solve_ab_grid(dive_set,3.9e-6)
                # INFO: FlightModel.py(822): n=6210 16s hd_a=0.00282(19) hd_b=0.01631(6) 0.813645
                # (Pdb) jsb = solve_ab_grid(dive_set,3.5e-6)
                # INFO: FlightModel.py(822): n=6210 16s hd_a=0.00251(18) hd_b=0.03600(11) 0.802993
                if True: # TODO eliminate this if per-dive abs_compress works; move to a median like with vbdbias
                    abs_compress_values = []
                    for ac_dive_num in flight_dive_nums:
                        dd = flight_dive_data_d[ac_dive_num] # ensured
                        if dd.dive_data_ok and dd.bottom_press >= ac_min_press:
                            # TODO use predicted_abs_compress
                            abs_compress_values.append(dd.abs_compress)
                    if len(abs_compress_values):
                        old_abs_compress = flight_dive_data_d['abs_compress'] # for debugging only
                        new_abs_compress = mean(abs_compress_values)
                        flight_dive_data_d['abs_compress'] = new_abs_compress
                        log_info('New mean abs_compress = %g (%.3f,%d)' % (new_abs_compress, (1 - abs(new_abs_compress/old_abs_compress)), len(abs_compress_values)))

                # At this point we have a new or updated dive.
                save_flight_database(base_opts) # checkpoint updated dive data
                # if dives come in out of order (comms problems, yoyo dives, under ice, etc)
                # we need to flush grid cache entries involving this reprocessed dive, if any, to recompute the grids going forward
                flush_ab_grid_cache(dive_num, ab_grid_cache_d)

            except KeyError:
                # no update required
                pass

            # BREAK compute groups of dives to solve for ab grid Having computed
            # vbdbias for the dive under a volmax/mass assumption we now try to
            # combine groups of dives as the deployment advances and
            # compute/update how hd_a and hd_b change (if at all) as things
            # progress.

            if not dive_data.dive_data_ok or isnan(dive_data.vbdbias):
                continue # don't add to the dive set

            # Add the new dive to the possible dive_set and see if it is time to solve the ab grid again
            # if not, continue assuming predicted_a/b apply.  When we discover they don't we'll change previous dives as needed.
            pitch_d = dive_data.pitch_d
            if pitch_d > max_pitch_d:
                continue # ignore this dive when computing ab grid (so it can never be in a dive_set)
            # Add information to pitch ring buffer
            mr_dives_pitches[mr_index, 0] = dive_num
            mr_dives_pitches[mr_index, 1] = dive_data.min_pitch
            mr_dives_pitches[mr_index, 2] = dive_data.max_pitch
            mr_index = (mr_index + 1) % n_dives_grid_spacing
            # This is number of dives added since the last TRUSTED grid
            mr_n_inserted += 1 # This can (and often does) exceed n_dives_grid_spacing on long transects
            # checkpoint current assumptions
            update_restart_cache(dive_num, mr_dives_pitches, mr_index, mr_n_inserted, last_W_misfit_RMS_dive_num, last_ab_committed_dive_num,
                                 predicted_hd_a, predicted_hd_b, predicted_hd_ab_trusted)
            grid_compute_ok = False
            grid_spacing_i = list(range(n_dives_grid_spacing))
            if mr_n_inserted >= n_dives_grid_spacing:
                min_a = min(mr_dives_pitches[grid_spacing_i, 1]) # min of the min angles
                max_a = max(mr_dives_pitches[grid_spacing_i, 2]) # max of the max angles
                pitch_diff = max_a - min_a
                if pitch_diff > min_pitch_diff:
                    grid_compute_ok = True # trusted
                    # reset counter since we will have a new trusted grid solution
                    mr_n_inserted = 0
                    min_i = argsort(mr_dives_pitches[grid_spacing_i, 1])
                    max_i = argsort(mr_dives_pitches[grid_spacing_i, 2])
                elif mr_n_inserted % n_dives_grid_spacing == 0:
                    grid_compute_ok = True # untrusted
                    # ensure we get some dives up the the limit of the number points
                    min_i = grid_spacing_i
                    max_i = min_i
                    
            if grid_compute_ok:
                # we can and should compute a new grid solution
                if dive_num == alert_dive_num and mr_n_inserted == 2*n_dives_grid_spacing: # PARAMETER (and we use == to alert this once)
                    # ALERT:
                    alerts += 'Insufficiently different recent pitches (%d:%d degrees) to constrain drag parameter; consider a steep dive.\n' % (min_a, max_a)

                dive_set = set() # add uniquely
                n_valid_points = 0
                max_n_valid_points = 10000 # PARAMETER
                min_ii = 0
                max_ii = n_dives_grid_spacing-1
                # We try to add a max and min pitch dive to the dive set
                # and not exceed 10K pts to keep the computational costs down
                # However we always get at least 2 dives
                # But there are screw cases:
                # With scicon (or DG), a single dive might have > 10K pts
                # It could be that a single dive covers both the min and max (that is ok)
                while True:
                    d_n = mr_dives_pitches[min_i[min_ii], 0]
                    if not d_n or d_n in dive_set:
                        break
                    dive_set.add(d_n)
                    dd = flight_dive_data_d[d_n]
                    n_valid_points += dd.n_valid
                    min_ii += 1

                    d_n = mr_dives_pitches[max_i[max_ii], 0]
                    if not d_n or d_n in dive_set:
                        break
                    dive_set.add(d_n)
                    dd = flight_dive_data_d[d_n]
                    n_valid_points += dd.n_valid
                    max_ii -= 1

                    if n_valid_points >= max_n_valid_points:
                        break
                # NOTE: it is possible that dive_set will NOT include dive_num
                # since dive_num triggered the search for a set but we use the set of dives with the widest pitches
                # available and those could have been earlier and not include dive_num
                dive_set = sorted(dive_set)
            else:
                # Not enough pitch difference to provide a well-constrained ab grid solution or not time for a non-trusted computation
                # because we can get out-of-order dives we might have plotted previously a grid triggered on dive_num
                # but now we don't think that is a good idea and will choose another dive_num
                # flush old result we won't use again (unless another out of order dive thinks better of it)
                if dive_num in list(ab_grid_cache_d.keys()):
                    flush_ab_grid_cache(dive_num, ab_grid_cache_d)
                continue # not yet time to compute a new grid solution

            # if we make it here we (might) need to recompute the ab rms grid using dive_set; check against cache first

            # use dive_num as a key in cache of rms grid values
            # since we update dive_sets only with new, increasing dive numbers this is a unique key to each dive set
            try:
                W_misfit_RMS, ia, ib, min_misfit, prev_dive_set, prev_pitch_diff = ab_grid_cache_d[dive_num]
                trusted_ab = trusted_drag(prev_pitch_diff)
                compute_ab_grid = not (dive_set == prev_dive_set) # different dives with the same max dive_num forces recomputation
            except KeyError:
                compute_ab_grid = True

            if exit_event and exit_event.is_set():
                log_info("Exit requested")
                compute_ab_grid = False

            if compute_ab_grid:
                trusted_ab = trusted_drag(pitch_diff)
                flight_dive_data_d['any_hd_ab_trusted'] = flight_dive_data_d['any_hd_ab_trusted'] or trusted_ab
                # Now we have a set of dives to run 'regress_vbd' on over a fixed grid for cross-group and mission comparison 
                # compute a new ab grid solution
                W_misfit_RMS, ia, ib = solve_ab_grid(base_opts, dive_set, reprocess_count, dive_num)
                if W_misfit_RMS is None:
                    log_warning('Grid solution failed - ignoring!')
                    continue
                min_misfit = W_misfit_RMS[ib, ia]
                if min_misfit > acceptable_w_rms:
                    # This could happen if we have some poisoned dive (bad CT, etc.) that stalls all solutions, for example
                    log_warning('Ignoring bad grid solution over %s!' % dive_set)
                    continue
                W_misfit_RMS = W_misfit_RMS - min_misfit
                if compare_velo == 0:
                    # Unless compare_velo is non-zero (e.g., velocimeter) hd_a
                    # is not well constrained even if trusted (really about b)
                    # so most values of hd_a 'work' above 0.003.  However,
                    # certain mixtures of dives might cause the solution set to
                    # prefer an apparently high hd_a (0.01) even though there are
                    # smaller values are equally acceptable. See SG236 NANOOS
                    # Sep20 dives 27, 28 grid

                    # Don't change too much away from existing a (typically the
                    # default) except to move away from small values.
                    # predicted_hd_a is prevailing value before adoptiong new grid value
                    x_a_i = list(filter(lambda a: W_misfit_RMS[ib,a] <= ab_tolerance and hd_a_grid[a] >= predicted_hd_a,range(len(hd_a_grid))))
                    if len(x_a_i):
                        x_a_i = x_a_i[0]
                        if x_a_i != ia:
                            log_info('Assuming hd_a=%.4g rather than %.4g' % (hd_a_grid[x_a_i], hd_a_grid[ia]))
                            ia = x_a_i

                # cache to avoid this expensive calculation next time
                ab_grid_cache_d[dive_num] = (W_misfit_RMS, ia, ib, min_misfit, dive_set, pitch_diff)

            # NOTE you might be tempted to move this contour plotting code below the test for ab change
            # but that is a mistake since we want to show, if possible, the old last_W_misfit_RMS contour before we change it
            # so be careful if you move this code
            if generate_figures and compute_ab_grid: # only generate this plot when we have a new grid solution
                hd_a_c = hd_a_grid[ia]
                hd_b_c = hd_b_grid[ib]
                # make sure all uses of \n are in normal, not r'' strings
                timelabel = '%s\n' r'${vol}_{max}$=%.0f' '\nc = %.4g; s = %.4g;\n' r'$\kappa$ = %.4g; $\alpha$ = %.4g;' '\nl = %.4g; press=%d/%d'
                timelabel = timelabel % (time.strftime("%d %b %Y %H:%M:%S", time.gmtime(time.time())),
                                         flight_dive_data_d['volmax'],
                                         flight_consts_d['hd_c'], flight_consts_d['hd_s'],
                                         flight_dive_data_d['abs_compress'], flight_consts_d['therm_expan'],
                                         flight_consts_d['glider_length'], pressmin, pressmax)
                if mass_comp:
                    timelabel += r'; ${mass}_{comp}$ = %.2fkg' % mass_comp


                # fig_c = figure implicit
                # hold on
                plt.xlabel('Lift (a)')
                plt.ylabel('Drag (b)')

                titlestring = '%s\n' r'${w}_{rms}=%.2fcm/s$'' [%s](%d)' r' %d$\circ$' '\na=%.6g b=%.6g'
                titlestring = titlestring % (glider_mission_string,
                                             min_misfit, Utils.succinct_elts(dive_set, matlab_offset=0), compare_velo, pitch_diff,
                                             hd_a_c, hd_b_c)
                plt.suptitle(titlestring)
                # axis(view_bounds)
                plt.xlim(xmin=hd_a_grid[0], xmax=hd_a_grid[-1])
                plt.ylim(ymin=hd_b_grid[0], ymax=hd_b_grid[-1])
                plt.figtext(0.08, 0.02, timelabel, fontproperties=font) # was 0.4 for y

                plt.plot(HD_A, HD_B, 'k.', markersize=3) # show (small) grid marks
                Cd = plt.contour(HD_A, HD_B, W_misfit_RMS, w_misfit_rms_levels, colors='b', linewidths=1., linestyles='solid')
                plt.clabel(Cd, inline=True, inline_spacing=-1, fontsize=9, fmt='%2.1f', colors='k')

                if show_previous_ab_solution and last_W_misfit_RMS is not None:
                    # show what the previous 'good' values were; if they overlap around the current min, no change needed
                    Cd = plt.contour(HD_A, HD_B, last_W_misfit_RMS, prev_w_misfit_rms_levels, colors='c', linewidths=1., linestyles='solid')
                    # Would be nice to change color to show if it exceeded tolerance but that code is below
                    # and it resets last_W_misfit_RMS in the process so we won't show the change
                    plt.plot(flight_dive_data_d['hd_a'], flight_dive_data_d['hd_b'], 'mo', markersize=fig_markersize) # show current assumed value

                current_tag = 'g*'
                plt.plot(hd_a_grid[ia], hd_b_grid[ib], current_tag, markersize=fig_markersize) # show new min location
                if True:
                    # show errorbar locations used below to show 'span' of currently acceptable a/b
                    x_a_i = where(W_misfit_RMS[ib,:] <= ab_tolerance)[0]
                    x_b_i = where(W_misfit_RMS[:, ia] <= ab_tolerance)[0]
                    # show hd_a span with xerr
                    plt.errorbar(hd_a_c, hd_b_c,
                                 None,
                                 array([[hd_a_c - hd_a_grid[x_a_i[0]]], [hd_a_grid[x_a_i[-1]] - hd_a_c]]),
                                 current_tag, elinewidth=0.5, ecolor='b', capsize=5, capthick=0.5) # these line colors match FM_ab_dives below
                    plt.errorbar(hd_a_c, hd_b_c,
                                 array([[hd_b_c - hd_b_grid[x_b_i[0]]], [hd_b_grid[x_b_i[-1]] - hd_b_c]]),
                                 None,
                                 current_tag, elinewidth=0.5, ecolor='r', capsize=5, capthick=0.5) # these line colors match FM_ab_dives below
                if True:
                    # Mark stall (no solution) points
                    stall_value = w_rms_func_bad - min_misfit
                    x_i = where(W_misfit_RMS == stall_value)
                    for a_i, b_i in zip(x_i[1], x_i[0]):
                        plt.plot(hd_a_grid[a_i], hd_b_grid[b_i], 'kx', markersize=fig_markersize)

                # Add pitch_diff as an indication of constraint?
                write_figure('dv%04d_ab.png' % dive_num)
                plt.clf()

                # BUG: we compute DAC for dives in the dive set under the assumption that the current ia/ib will be their minimum
                # but this could be false if we assign the dive to the previous min a/b below
                if generate_dac_figures: # implicitly generate_figures and compute_ab_grid
                    for d_n in dive_set:
                        solve_ab_DAC(d_n, W_misfit_RMS, ia, ib, min_misfit)
            
            # Determine if predicted_a/b need updating
            if last_W_misfit_RMS is None:
                last_ab_value = 2*ab_tolerance # To cover the initial dive_set case: force adoption of newly discovered a/b
            else:# unless we have actual history
                last_ab_value = last_W_misfit_RMS[ib, ia]

            # update predicted hd_a/b etc.
            prior_hd_b = predicted_hd_b
            predicted_hd_a = hd_a_grid[ia]
            predicted_hd_b = hd_b_grid[ib]
            predicted_hd_ab_trusted = trusted_ab
            # update for future, unseen dives (via get_flight_parameters()): this is our current best estimate
            flight_dive_data_d['hd_a'] = predicted_hd_a
            flight_dive_data_d['hd_b'] = predicted_hd_b
            flight_dive_data_d['hd_ab_trusted'] = predicted_hd_ab_trusted
            #DEAD ignored flight_dive_data_d['vbdbias'] = 0 # BUG REALLY?  Not most recent?
            if force_ab_report or compute_ab_grid:
                log_info(" %s: (%f,%d, %d:%.2f) new hd_a=%6.5f hd_b=%6.5f" %
                         (dive_set, min_misfit, pitch_diff, last_W_misfit_RMS_dive_num, last_ab_value,
                          predicted_hd_a, predicted_hd_b))

            if trusted_ab and dive_num == alert_dive_num: # during a deployment
                if predicted_hd_b > prior_hd_b:
                    if last_W_misfit_RMS is None:
                        # ALERT: The prior hd_b is our default value asserted above
                        alerts += 'Initial vehicle drag larger than expected; additional sensors installed?\n'
                        # TODO update hd_b_biofouled around this new hd_b?
                        flight_dive_data_d['hd_b_biofouled'] = biofouling_scale*predicted_hd_b
                    else:
                        # ALERT: possible biofouling
                        # TODO compute time from dive 1 to most_recent_dive
                        # if less than 2 weeks, unlikely biofouling??  Even in Oman?
                        # This could be just stabilization
                        # TODO test if USE_ICE and suggest ice accumulation?
                        # TODO use mean SST to enable biofouling?  Time on sfc?
                        if predicted_hd_b > flight_dive_data_d['hd_b_biofouled']:
                            alerts += 'Vehicle drag has increased substantially; possible biofouling?\n'

                acceptable_precision = 0.8e-7 # TT8 has single-precision floats
                dive_data = flight_dive_data_d[dive_num] # ensure most recent dive log data
                log_hd_a = flight_dive_data_d['hd_a']
                # In the case of DG/OG we might use a different hd_s but the glider code assumes s=-1/4
                log_hd_b = flight_dive_data_d['hd_b']*flight_dive_data_d['hd_s_scale']
                log_hd_c = flight_dive_data_d['hd_c']
                if not allclose([log_hd_a/dive_data.log_HD_A,
                                 log_hd_b/dive_data.log_HD_B,
                                 log_hd_c/dive_data.log_HD_C],
                                [1.0, 1.0, 1.0], atol=acceptable_precision):
                    # ALERT: Report all $HD_x parameters, even if a subset are the same
                    glider_parm_format = 'Update glider parameters:\n$HD_A,%.6g\n$HD_B,%.6g\n$HD_C,%.6g\n$RHO,%.6g\n'
                    alerts += glider_parm_format % (log_hd_a, log_hd_b, log_hd_c, flight_dive_data_d['rho0']/1000.0) # convert rho0 to g/cc

            last_W_misfit_RMS = W_misfit_RMS # update our new best estimates for changes to hd_a/b
            last_W_misfit_RMS_dive_num = dive_num

            # Somewhere between this dive_num and the last time we checked the ab grid
            # something changed.  Assume it started immediately after the last ab committed dive
            # ensure the current predicted_hd_a/b are propagated to intervening dives, even if no change
            for d_n in range(last_ab_committed_dive_num+1, dive_num+1):
                try:
                    dd = flight_dive_data_d[d_n]
                    if not dd.dive_data_ok:
                        continue # can't do anything
                    if dd.hd_a == predicted_hd_a and dd.hd_b == predicted_hd_b:
                        continue # nothing to do
                except KeyError:
                    # there could be a missing dive in the xrange sequence
                    # see SG529_NASCAR_040116_increasing_drag dive 495 missing
                    continue
                # Possible different hd_a/b
                # Make a copy of the dive_data, install the new possible a/b and see if there is any w_rms improvement
                # if so, make the copy the new dive_data instamce
                # TODO if there was no previous last_W_misfit_RMS then force all to predicted_hd_a/b
                ddc = copy.deepcopy(dd) # use deepcopy in case we decide to store dicts or arrays on elemnts
                ddc.hd_a = predicted_hd_a
                ddc.hd_b = predicted_hd_b
                ddc.hd_ab_trusted = predicted_hd_ab_trusted
                ddc.recompute_vbdbias_abs_compress = True # permit recomputation
                if solve_vbdbias_abs_compress(base_opts, ddc):
                    # DEBUG log_info("Dive %d RMS=%5.4f -> %5.4f" % (d_n,dd.w_rms_vbdbias,ddc.w_rms_vbdbias)) # DEBUG
                    if ddc.w_rms_vbdbias < dd.w_rms_vbdbias:
                        flight_dive_data_d[d_n] = ddc
                        log_info("up: Dive %d RMS=%5.4f -> %5.4f%s" % (d_n,
                                                                       dd.w_rms_vbdbias,
                                                                       ddc.w_rms_vbdbias,
                                                                       't' if predicted_hd_ab_trusted else ''))
                        dump_fm_values(ddc)


            last_ab_committed_dive_num = dive_num
            update_restart_cache(dive_num, mr_dives_pitches, mr_index, mr_n_inserted, last_W_misfit_RMS_dive_num, last_ab_committed_dive_num,
                                 predicted_hd_a, predicted_hd_b, predicted_hd_ab_trusted) 

            # save any updated ab_grid_cache and dive_data values (make available for possible reprocess below)
            save_flight_database(base_opts) 
            # continue the main for loop for each dive number in update_flight_dive_nums

        # Done processing all known dives

        # Now update median_vbdbias over all know dives
        median_vbdbias_flight_dive_nums = [] # those dives for which we were able to calculate a vbdbias
        median_vbdbias = []
        for d_n in flight_dive_nums:
            dd = flight_dive_data_d[d_n]
            vbdbias = dd.vbdbias
            if not dd.dive_data_ok or isnan(vbdbias):
                continue
            median_vbdbias_flight_dive_nums.append(d_n)
            median_vbdbias.append(vbdbias)

        if len(median_vbdbias_flight_dive_nums) > 1:
            # Recompute the median vbdbias when there is new or possibly changed vbdbias information
            # and we have enough data to perform the filter
            # compute the median filter version of all vbdbias values
            median_vbdbias = Utils.medfilt1(median_vbdbias, L=min(len(median_vbdbias), vbdbias_filter))
            for vbd_dive_num, dive_median_vbdbias in zip(median_vbdbias_flight_dive_nums, median_vbdbias):
                dd = flight_dive_data_d[vbd_dive_num] # ensured
                # update dive_data with median value (to be used when computing grid)
                dd.median_vbdbias = dive_median_vbdbias
            save_flight_database(base_opts)

        # rebuild summary plots
        if generate_figures and len(flight_dive_nums) > 1: # wait until you have 2 dives so xlim/ylim don't complain
            timestamp = time.strftime("%d %b %Y %H:%M:%S", time.gmtime(time.time()))

            aflight_dive_nums = array(flight_dive_nums)
            n_dives = len(aflight_dive_nums)
            
            dds = array([flight_dive_data_d[d_n] for d_n in aflight_dive_nums])

            # vbdbias figure
            dives_vbdbias = array([dd.vbdbias for dd in dds])
            dives_median_vbdbias = array([dd.median_vbdbias for dd in dds])
            dives_w_rms_vbdbias = array([dd.w_rms_vbdbias for dd in dds])

            timelabel = '%s\nmass = %.2fkg' % (timestamp, flight_dive_data_d['mass'])
            if mass_comp:
                timelabel += r'; ${mass}_{comp}$ = %.2fkg' % mass_comp

            plt.xlabel('Dive')
            plt.ylabel('Volume decrease (cc) from %.2fcc' % flight_dive_data_d['volmax'])
            plt.suptitle(glider_mission_string)
            plt.figtext(0.08, 0.02, timelabel, fontproperties=font) # was 0.4 for y

            # TODO set limit on vbdbias scale??

            p_v,     = plt.plot(aflight_dive_nums, dives_vbdbias, 'b.', markersize=fig_markersize)
            p_mv,    = plt.plot(aflight_dive_nums, dives_median_vbdbias, 'r.', markersize=fig_markersize)
            p_w_rms, = plt.plot(aflight_dive_nums, dives_w_rms_vbdbias*10, 'c.', markersize=fig_markersize)
            no_soln_i = where(isnan(dives_vbdbias))[0]
            n_no_soln = len(no_soln_i)
            if n_no_soln:
                plt.plot(aflight_dive_nums[no_soln_i], zeros(n_no_soln, float64), 'xk', markersize=fig_markersize)
                dives_vbdbias[no_soln_i] = 0 # avoid nan in scaling below
            lg = plt.legend([p_v, p_mv, p_w_rms],
                            ['Per-dive volume change (%d bad)' % n_no_soln,
                             'Median volume change (%d dives)' % vbdbias_filter,
                             r'min ${w}_{rms}$*10 (cm/s)'],
                            loc='lower right', fancybox=True, prop=font, numpoints=1)
            lg.get_frame().set_alpha(0.5)
            # TODO warning from matplotlib when there is only one dive so xmin/xmax are the same
            # TODO see below as well
            plt.xlim(xmin=aflight_dive_nums[0], xmax=aflight_dive_nums[-1])
            # We expect most of the vbdbias figures to be greater than zero if our estimated volmax is close
            # but things can happen like sg221/ORBIS with sloughing ice, etc.
            delta_vbdbias = abs(dives_vbdbias)
            # ALT: vbdbias_scale = round(max(delta_vbdbias),-1) + 10 # round to the nearest 10
            for vbdbias_scale in range(100, 1000, 100):
                n_bad = len(where(delta_vbdbias > vbdbias_scale)[0])
                if n_bad < .1*n_dives:
                    break
            plt.ylim(ymin=-vbdbias_scale, ymax=vbdbias_scale)
            ax = plt.gca()
            ax.grid(True)

            # An attempt to estimate implied C_VBD given apparent volume changes
            # via vbdbias To a first approximation, assuming C_VBD is tuned
            # properly for apogee in the first early_volmax_adjust dives then
            # vbdbias changes after that must reflect effects that need
            # compensation.  However, if you are not running at your nominal
            # service density (because you haven't gone deep or you are
            # transiting, etc) then C_VBD might not yet be set properly.  So we
            # tare the reference C_VBD prematurely and our recommendations are
            # off. See DG046 BATS 2019 where it took several 10's of dives
            # before we started going deep.  So we probably need to track bottom
            # densities and large changes imply re-taring the reference C_VBD.
            if show_implied_c_vbd and flight_dive_data_d['VBD_CNV'] is not None:
                # DEAD c_vbd = flight_dive_data_d['C_VBD'] # our inital C_VBD
                c_vbd = show_implied_c_vbd
                # given vbdbias_scale compute AD range on 2nd axis
                vbdbias_scale_AD = vbdbias_scale*flight_dive_data_d['VBD_CNV'] # AD counts
                ax2 = plt.twinx() # 2nd y axis that shares the same x axis (dives)
                ax2.yaxis.set_major_locator(plt.MultipleLocator(50.0)) # AD counts
                # Applies to the prevailing y axis, hence ax2
                plt.ylim(c_vbd-vbdbias_scale_AD, c_vbd+vbdbias_scale_AD)
                plt.ylabel('Implied C_VBD (AD counts)')
                

            write_figure('eng_FM_vbdbias.png')
            plt.clf()


            if glider_type is not OCULUS: # No reason to plot this figure for OCULUS
                # abs_compress figure
                dives_bottom_press = array([dd.bottom_press for dd in dds])            
                dives_abs_compress = array([dd.abs_compress for dd in dds])
                mean_abs_compress = flight_dive_data_d['abs_compress']
                timelabel = '%s\n' r'$\kappa$ = %.4g' % (timestamp, mean_abs_compress)

                plt.xlabel('Dive')
                plt.ylabel('Compressibility (1/dbar)')
                plt.suptitle(glider_mission_string)
                plt.figtext(0.08, 0.02, timelabel, fontproperties=font) # was 0.4 for y
                p_ac,  = plt.plot(aflight_dive_nums, dives_abs_compress, 'b.', markersize=fig_markersize)
                deep_dives_i = [i for i in range(len(aflight_dive_nums)) if dives_bottom_press[i] > ac_min_press]
                p_dac, = plt.plot(aflight_dive_nums[deep_dives_i], dives_abs_compress[deep_dives_i], 'kx', markersize=fig_markersize)
                p_mac, = plt.plot([aflight_dive_nums[0], aflight_dive_nums[-1]], [mean_abs_compress, mean_abs_compress], 'r-', markersize=fig_markersize)
                lg = plt.legend([p_ac, p_dac, p_mac],
                                ['Raw abs_compress', 'Deep (>%.0fpsi) abs_compress' % ac_min_press, 'Mean (deep) abs_compress'],
                                loc='upper right', fancybox=True, prop=font, numpoints=1)
                lg.get_frame().set_alpha(0.5)
                plt.xlim(xmin=aflight_dive_nums[0], xmax=aflight_dive_nums[-1])
                plt.ylim(ymin=flight_dive_data_d['ac_min'], ymax=flight_dive_data_d['ac_max'])
                ax = plt.gca()
                ax.grid(True)

                write_figure('eng_FM_abs_compress.png')
                plt.clf()
            
            # a/b history figure based on ab_grid_cache entries
            # trusted and untrusted display
            plt.xlabel('Dive')
            # Explicitly NO ylabel
            plt.suptitle(glider_mission_string)
            plt.figtext(0.08, 0.02, timestamp, fontproperties=font) # was 0.4 for y
            # Use diamonds to distinguish the grid solution at a dive (with error bars) from the selected solution
            # a is never 'trusted' (unless we use a velocometer but then aren't all grids trusted?) so always display those as c
            display_trusted_a = False # CONTROL
            if display_trusted_a:
                trusted_colors   = ('b', 'r', 'b.', 'r.', 'bd', 'rd')
            else:
                trusted_colors   = ('c', 'r', 'c.', 'r.', 'cd', 'rd')
            untrusted_colors = ('c', 'm', 'c.', 'm.', 'cd', 'md')
            # generate handles
            lg_handles = []
            d_n = flight_dive_nums[0]
            dd = flight_dive_data_d[d_n]
            # Setup legend display using the first dive; its hd_a/b values will be overwritten with the proper narker below
            a_color, b_color, a_marker, b_marker, a_grid_marker, b_grid_marker = untrusted_colors
            p_a, = plt.plot(d_n, dd.hd_a*10, a_marker, markersize=fig_markersize)
            lg_handles.append(p_a)
            p_b, = plt.plot(d_n, dd.hd_b, b_marker, markersize=fig_markersize)
            lg_handles.append(p_b)
            display_legend = ['a*10', 'b']
            if flight_dive_data_d['any_hd_ab_trusted']:
                if display_trusted_a:
                    a_color, b_color, a_marker, b_marker, a_grid_marker, b_grid_marker = trusted_colors
                    p_a, = plt.plot(d_n, dd.hd_a*10, a_marker, markersize=fig_markersize)
                    lg_handles.append(p_a)
                    p_b, = plt.plot(d_n, dd.hd_b, b_marker, markersize=fig_markersize)
                    lg_handles.append(p_b)
                    display_legend.extend(['Trusted a*10', 'Trusted b'])
                else:
                    a_color, b_color, a_marker, b_marker, a_grid_marker, b_grid_marker = trusted_colors
                    p_b, = plt.plot(d_n, dd.hd_b, b_marker, markersize=fig_markersize)
                    lg_handles.append(p_b)
                    display_legend.extend(['Trusted b'])
                    
            for d_n in flight_dive_nums:
                try:
                    W_misfit_RMS, ia, ib, min_misfit, prev_dive_set, prev_pitch_diff = ab_grid_cache_d[d_n]
                    # We performed a grid solution at this point
                    a_color, b_color, a_marker, b_marker, a_grid_marker, b_grid_marker = trusted_colors if trusted_drag(prev_pitch_diff) else untrusted_colors
                    hd_a = hd_a_grid[ia]
                    hd_b = hd_b_grid[ib]
                    # show extent of tolerable a and b around the computed value (BUT NOT the committed value)
                    x_a_i = where(W_misfit_RMS[ib,:] <= ab_tolerance)[0]
                    x_b_i = where(W_misfit_RMS[:, ia] <= ab_tolerance)[0]
                    p_a = plt.errorbar(d_n, hd_a*10,
                                       array([[(hd_a - hd_a_grid[x_a_i[0]])*10], [(hd_a_grid[x_a_i[-1]] - hd_a)*10]]), None,
                                       a_grid_marker, elinewidth=0.5, ecolor=a_color, capsize=5, capthick=0.5)
                    p_b = plt.errorbar(d_n, hd_b,
                                       array([[(hd_b - hd_b_grid[x_b_i[0]])   ], [(hd_b_grid[x_b_i[-1]] - hd_b)   ]]), None,
                                       b_grid_marker, elinewidth=0.5, ecolor=b_color, capsize=5, capthick=0.5)
                except KeyError:
                    pass
                dd = flight_dive_data_d[d_n] # ensured
                a_color, b_color, a_marker, b_marker, a_grid_marker, b_grid_marker = trusted_colors if dd.hd_ab_trusted else untrusted_colors
                p_a, = plt.plot(d_n, dd.hd_a*10, a_marker, markersize=fig_markersize)
                p_b, = plt.plot(d_n, dd.hd_b, b_marker, markersize=fig_markersize)                        

            lg = plt.legend(lg_handles, display_legend, loc='upper right', fancybox=True, prop=font, numpoints=1)
            lg.get_frame().set_alpha(0.5)
            plt.xlim(xmin=aflight_dive_nums[0], xmax=aflight_dive_nums[-1])
            plt.ylim(ymin=min(hd_a_grid[0]*10, hd_b_grid[0]), ymax=max(hd_a_grid[-1]*10, hd_b_grid[-1]))
            ax = plt.gca()
            ax.grid(True)

            write_figure('eng_FM_ab_dives.png')
            plt.clf()

        # Determine which dives need to be reprocessed because of flight parameter changes
        # EXPLICITLY not update_flight_dive_nums because we might have updated dives back to last_ab_committed_dive_num
        for d_n in flight_dive_nums:
            dd = flight_dive_data_d[d_n]
            dd_vbdbias = dd.vbdbias
            if isnan(dd_vbdbias):
                continue # could not resolve vbdbias
            abs_compress = dd.abs_compress

            compare = ((dd.hd_a*predicted_hd_a_scale != dd.nc_hd_a),
                       (dd.hd_b*predicted_hd_b_scale != dd.nc_hd_b),
                       (dd.volmax != dd.nc_volmax),
                       # There are always very small changes to abs_compress and vbdbias if recomputed
                       # for abs_compress as the number of deep dives accumulate the mean stabilizes
                       # but early it fluctuates more.  So the first 20-50 dives might see a lot
                       # of reprocessing.  
                       abs(dd_vbdbias - dd.nc_vbdbias) > vbdbias_tolerance,
                       abs(1.0 - (abs_compress / dd.nc_abs_compress)) > abs_compress_tolerance, # try a 5% change
                       )

            if exit_event and exit_event.is_set():
                log_info("Exit requested")
                compare = False

            if dd.dive_data_ok and any(compare):
                log_info(' Reprocess dive %d: %s' % (d_n, compare))
                log_info('  v: %.2f [%.2f %.2f] ac: %.3f [%g %g]' % (abs(dd_vbdbias - dd.nc_vbdbias), dd_vbdbias, dd.nc_vbdbias,
                                                                     abs(1.0 - (abs_compress / dd.nc_abs_compress)), abs_compress, dd.nc_abs_compress)) #DEBUG
                # if a or b change, force volmax recomputation
                if compare[0] or compare[1]:
                    dd.recompute_vbdbias_abs_compress = True 
                reprocess_dives.append(d_n)
        save_flight_database(base_opts, dump_mat=True) # save any updated data before reprocessing
        reprocess_dives = sorted(Utils.unique(reprocess_dives))
        # A note on reprocessing.  We can really only do this with coupled changes in MDP that request the FM data
        # via get_flight_parameters() above.  For older basestations in order to reprocess dives we would have to
        # rewrite sg_calib_costants.m *for each dive*, reprocess that one dive, etc. and then restore sgc to some
        # default state that reflects our current best guess for any new dives.  But if the pilot was editing sgc
        # for any other reason (sensor coefficient values, etc.) we'd have to lock that version, etc. etc.  Complicated fast.
        # And worse, even if we did do this if the pilot or later oceaographers needed to reprocess the files
        # they would have to have a special sgc that has no FM variables in it so we don't override the per-dive FM values
        # that are stored there (and each run would complain it was missing values for the FM variables!!).
        # Running against a new basestation takes care of all these things.
        # You can still run this code against an old basestation and see if it is a normal deployment.  If so you can
        # use its results to update the master sgc and reprocess the dives to use the same set of FM parameters for all dives.
        # If the deployment is not normal, you'll have to process subsets of dives, at best.
        if len(reprocess_dives) > 0:
            # update all 'changed/changing' dives with their new values as though we had reprocessed and reloaded them
            # if not enable_reprocessing_dives then we won't reload and reprocess them and they won't retrigger the update loop
            for d_n in reprocess_dives:
                dd = flight_dive_data_d[d_n]
                dd.nc_hd_a = dd.hd_a
                dd.nc_hd_b = dd.hd_b
                dd.nc_volmax = dd.volmax
                dd.nc_vbdbias = dd.vbdbias
                dd.nc_abs_compress = dd.abs_compress
            save_flight_database(base_opts, dump_mat=False) # save any updated data before reprocessing

            if enable_reprocessing_dives:
                log_info('Reprocess dives: %s' % reprocess_dives)

                dives = ''
                for d_n in reprocess_dives:
                    dives += ' %d' % d_n
                # Because the output of Reprocess is large we must redirect stdout/stderr to a file
                # so os.waitpid does not hang.  Even using Popen.communicate() would have this problem
                # plus we want to have a record of the output...which we save to the flight subdirectory
                # time.strftime("%d%b%Y_%H%M%S", time.gmtime(time.time()))
                
                #TODO - need to evaluate the merit of a launch vs direct invokation
                reprocess_log = os.path.join(flight_directory, 'Reprocess_%04d_%.f.log' % (max(flight_dive_nums), time.time()))
                Utils.run_cmd_shell('%s %s --force -v --called_from_fm --mission_dir %s %s  > %s 2>&1' %
                                    (sys.executable,
                                     os.path.join(base_opts.basestation_directory, 'Reprocess.py'),
                                     mission_directory, dives, reprocess_log))

                log_info(f"Back from Reprocess.py - see {reprocess_log} for details")
                # update updated_dives_d with any new times for the next FM cycle
                for d_n in reprocess_dives:
                    dd = flight_dive_data_d[d_n]
                    dive_nc_file_name = nc_path_format % d_n
                    reprocess_error = None
                    if os.path.exists(dive_nc_file_name):
                        nc_time = os.path.getmtime(dive_nc_file_name)
                        if nc_time > dd.last_updated:
                            # what we expected....
                            # force both reprocessing and scanning of this dive again
                            dives_reprocessed = True 
                            updated_dives_d[d_n] = nc_time
                            log_info('Dive %s sucesfully processed' % d_n)
                        else:
                            reprocess_error = 'Dive %d reprocessed but nc file was not updated?'
                    else:
                        reprocess_error = 'Dive %d reprocessed but nc file now missing?'

                    if reprocess_error is not None:
                        log_error(reprocess_error % d_n)
                        log_error(f"Consult {reprocess_log} for futher details")
                        enable_reprocessing_dives = False # don't do this again...
                        dd.dive_data_ok = False # skip this dive until it is reprocessed by someone else
                save_flight_database(base_opts, dump_mat=False) # save any updated data after reprocessing


    # BREAK done with reprocessing dives
    # at this point we have updated vbdbias and ab for all dives
    # see if there are trends worth reporting
    if len(alerts) > 0:
        log_alert('FM', alerts) # this replaces any previous alerts with the most-recent
        log_warning('ALERT: %s' % alerts) # DEBUG so you can grep in any log files
    #DEBUG pfdd(True) # DEBUG
    log_debug("Finished FM processing " + time.strftime("%H:%M:%S %d %b %Y %Z", time.gmtime(time.time())))

    return 0

# Called as an extension or via cmdline_main() below
def main(instrument_id=None, base_opts=None, sg_calib_file_name=None, dive_nc_file_names=None, nc_files_created=None,
         processed_other_files=None, known_mailer_tags=None, known_ftp_tags=None, processed_file_names=None, exit_event=None):
    """Basestation support for evaluating flight model parameters from dive data

    Returns:
        0 for success (although there may have been individual errors in
            file processing).
        Non-zero for critical problems.

    Raises:
        Any exceptions raised are considered critical errors and not expected
    """
    global flight_dive_data_d, flight_directory, mission_directory, plots_directory, nc_path_format, flight_consts_d, compress_cnf, enable_reprocessing_dives, generate_dac_figures
    global dump_fm_files, old_basestation, glider_type, compare_velo, acceptable_w_rms, flight_dive_nums, hd_a_grid, hd_b_grid, sg_hd_s, hd_s_assumed_q
    global ab_grid_cache_d, restart_cache_d, angles, grid_spacing_keys, grid_dive_sets, dump_checkpoint_data_matfiles
    
    if(base_opts is None):
        base_opts = BaseOpts.BaseOptions("Basestation support for evaluating flight model parameters from dive data")
    BaseLogger(base_opts) # initializes BaseLog

    Utils.check_versions()

    if exit_event:
        log_info("Exit is %s" % exit_event.is_set())

    if not mission_directory:
        mission_directory = base_opts.mission_dir

    if not mission_directory:
        log_error("mission directory not set - bailing out")
        return 1

    # update global variables from cnf file(s)
    import configparser
    cnf_file = 'flight_model.cnf'
    # Important NOTE:
    # all the names (but NOT the values) in the name,value pairs are coerced to lowercase!
    # build from globals_d and declarations
    files = [];
    cp = configparser.RawConfigParser({})
    try:
        files = cp.read([os.path.join(base_opts.basestation_directory, cnf_file),
                         os.path.join(mission_directory, cnf_file)])
    except:
        # One way to get here is to have continuation lines on an entry 
        # that are not indented by a single space AND have a colon somewhere in the line
        # In this case you'll get a complaint about an unknown global variable with that phrase in lower case
        # NOTE: if there is a continuation but no space and no colon the parser skips it without complaint
        log_warning('Problems reading information from %s' % cnf_file) # problems...
    else:
        globs = globals() # we will update globals() as a side effect below
        for pair in cp.items('FlightModel'): # keys are stored as lowercase!!
            name,value = pair
            try:
                ovalue = globs[name]
            except KeyError:
                log_error('Unknown parameter %s' % name)
                continue
            try:
                evalue = eval(value) # can't use = in expressions to eval
            except:
                log_error(' Unable to interpret %s as a value for %s' % (value,name)) 
                continue
            log_info(' Updating %s from %s to %s' % (name,ovalue,evalue)) # echo to log file
            globs[name] = evalue

    # At this point all global parameters are updated so derive things from them
    grid_spacing_keys = sorted(list(grid_spacing_d.keys()))
    angles = linspace(0, pitchmax, pitchmax+1) # integral angle bins

    if Utils.normalize_version(Globals.basestation_version) < Utils.normalize_version('2.12'):
        log_warning('Reprocessing disabled because basestation version %s too early' % Globals.basestation_version)
        enable_reprocessing_dives = False
        old_basestation = True
        dump_fm_files = True # let the pilot know what values we find, per-dive

    sg_calib_constants_d = getSGCalibrationConstants(sg_calib_file_name)
    if(not sg_calib_constants_d or 'id_str' not in sg_calib_constants_d):
        log_error("Could not process %s" % sg_calib_file_name)
        return 1

    if not enable_reprocessing_dives:
        generate_dac_figures = False # need DAC input data from updated FM variables saved by v2.12
        
    # Collect up all the possible files and process from scatch against our dive db
    # we deliberately ignore dive_nc_filenames and nc_files_created that we are passed
    # TODO only emit alerts if nc_file_created is not None and it contains the most recent dive
    # hence likely called during an active deployment so alerts will have a chance of influencing the pilot
    # otherwise it is moot.
    dive_nc_file_names = sorted(MakeDiveProfiles.collect_nc_perdive_files(base_opts))
    if len(dive_nc_file_names) == 0:
        log_error("No dive profiles to process")
        return 1

    # In case there is non-zero mass_comp
    if compress_cnf is None:
        if not old_basestation:
            compress_cnf,_ = Utils.read_cnf_file('compress.cnf',mission_dir=mission_directory,encode_list=False,lower=False)
        if compress_cnf:
            # T and P are already floats; convert A and B strings to lists of floats
            for tag in ['A', 'B']:
                compress_cnf[tag] = [float(s) for s in compress_cnf[tag].split(',')]
        else:
            # Default compressee: hexamethyldisiloxane density based on T2P2 PTV SV and env_chamber data for red 1/2013
            # see matlab/cml_dens.m
            compress_cnf = {'A': [-1.11368512753634, 796.461657048578],
                            'B': [0.0102052829145449, 8.52182108882249e-05, 4.34927182961885e-07,
                                  -1.30186206661706e-06, -3.03705760249538e-08, 2.88293344499584e-10,
                                  9.52846703487369e-11, 4.45151822732093e-12, -1.00703879876029e-13],
                            'T': 2,
                            'P': 2}


    BaseLogger.self.startStringCapture() # start recording processing history

    # We need to supply missing defaults to sg_calib_constants_d, which depend on the type of vehicle, etc.
    # we use either stored assumptions from a past analysis or discover them from the first 1
    nc_path_format = os.path.join(mission_directory, 'p%03d%%04d.nc' % int(sg_calib_constants_d['id_str']))
    load_flight_database(base_opts, sg_calib_constants_d, verify=False, create_db=False) # load the db, if any

    if generate_figures and copy_figures_to_plots:
        plots_directory = os.path.join(mission_directory, 'plots')
        if not os.path.exists(plots_directory):
            plots_directory = None


    glider_type = None # assumed not yet determined
    deck_dives = False
    max_density = None
    if flight_dive_data_d is not None:
        try:
            has_gpctd = flight_dive_data_d['has_gpctd']
            compare_velo = flight_dive_data_d['compare_velo']
            deck_dives = flight_dive_data_d['deck_dives']
            # fetch this last!
            glider_type = flight_dive_data_d['glider_type']
        except KeyError:
            pass
        if deck_dives:
            # TODO eliminate this complaint since we said it once on creation?
            log_error('Unable to run flight model on deck dives!')
            return 1

    if glider_type is None:
        # db was (re)initialized
        # We need to get some additional assumptions about the glider before creating the flight db
        dive_nc_file_name = dive_nc_file_names[0] # open first found filename
        try:
            dive_nc_file = Utils.open_netcdf_file(dive_nc_file_name, 'r')
        except:
            log_error("Unable to open %s to establish glider type" % dive_nc_file_name)
            return 1
        try:
            log_deepglider = dive_nc_file.variables['log_DEEPGLIDER'].getValue()
        except KeyError:
            log_deepglider = SEAGLIDER # assume SG (0)
        try:
            sim_w = dive_nc_file.variables['log_SIM_W'].getValue()
        except KeyError:
            sim_w = 0 # assume normal dive
        if sim_w:
            deck_dives = True
        has_gpctd = False # for the moment, since they are rare
        if compare_velo < 0:
            compare_velo = abs(compare_velo) # trust but don't verify
        elif compare_velo and not 'velo_speed' in dive_nc_file.variables:
            # if data is present then use default CONTROL value in main globals declaration
            # otherwise disable velo comparison
            compare_velo = 0
        try:
            density_insitu = dive_nc_file.variables['density_insitu'][:]
            max_density = nanmax(density_insitu)
        except KeyError:
            # must have had a processing error on the initial dive or something
            max_density = FM_default_rho0
        dive_nc_file.close()

        if old_basestation:
            MakeDiveProfiles.sg_config_constants(base_opts, sg_calib_constants_d,None,{})
            glider_type = get_FM_defaults(sg_calib_constants_d)
        else:
            # the new sg_config_constants calls  get_FM_defaults recursively and returns glider_type
            glider_type = MakeDiveProfiles.sg_config_constants(base_opts, sg_calib_constants_d,log_deepglider,has_gpctd)
        
    # (re)load or create the flight model db and ensure the assumptions of sg_calib_constants_d haven't changed
    flight_dive_data_d = None # reset and try loading again
    reinitialized = load_flight_database(base_opts, sg_calib_constants_d, verify=True, create_db=True)
    # update in DB for later
    flight_dive_data_d['glider_type'] = glider_type
    flight_dive_data_d['has_gpctd'] = has_gpctd
    flight_dive_data_d['compare_velo'] = compare_velo
    flight_dive_data_d['deck_dives'] = deck_dives

    if compare_velo:
        if compare_velo == 1 or compare_velo == 2:
            acceptable_w_rms *= 2 # we combine w_rms with one other velocimeter estimate
        else: # compare_velo == 3
            acceptable_w_rms *= 3 # we combine w_rms with two other velocimeter estimates
        dive_data_vector_names.append('velo_speed')
    if deck_dives:
        enable_reprocessing_dives = False


    if reinitialized:
        # 2023/03/15 GBS - we now handle the sg_calib_constants.m file by filter out flight variables
        # see Globals.py for the list - see CalibConsts.m for the filter code.  Default logic is to
        # filter out the variables (issuing warnings/alerts) (unless the user appends a comment containing
        # FM_ignore.  
        
        #if enable_reprocessing_dives:
            # since we can reprocess on a per-dive basis, rewrite sgc so it don't pollute/override FM parameters
            # but allow the pilot to then edit the file to update other (i.e., sensor) parameters without issue.
            # Otherwise don't touch the file
            # BUG you can get into trouble if you delete the flight subdir and then reprocess with a non-cleansed sgc
            # since then those (subset) values will overwrite the FM values stored in the nc file
            # So perhaps the better part of valour is to always rewrite the sgc file?
            # NO: In order to get into this state they must be running FM under an old basestation so we couldn't
            # rewrite with FM data per dive anyway, even if they reprocess by hand.
            #cleanse_sg_calib_constants(sg_calib_file_name)
        
        # Override whatever the pilot might have provided for FM parameters with our defaults
        # do this once when the db is being created and cache in flight_dive_data_d
        # but do this after loading the users sg_calib_constants (to get mass, id_str, etc.)
        get_FM_defaults(flight_dive_data_d,glider_type=glider_type)
        # Now Add additional defaults for the flight data base

        # Verify expected range of mass/mass_comp
        mass_alerts = ''
        mass = flight_dive_data_d['mass']
        if mass > 100: # SGX and DG are typically 80kg
            mass_alerts += "Correcting mass of vehicle from sg_calib_constants (%.1f) to kg\n" % mass
            flight_dive_data_d['mass'] = mass = mass/g_per_kg
        mass_comp = flight_dive_data_d['mass_comp']
        if mass_comp > 20: # typically no more that 12kg but could be more with dodecamethylpentasiloxane
            mass_alerts += "Correcting compressee mass of vehicle from sg_calib_constants (%.1f) to kg\n" % mass_comp
            flight_dive_data_d['mass_comp'] = mass_comp/g_per_kg
        if len(mass_alerts) > 0:
            log_alert('FM_mass', mass_alerts)
            log_warning(mass_alerts)

        # Initial estimate of volmax
        # TODO when we compute a better global guess, restate any cached displaced_volume
        volmax = estimate_volmax(mass, max_density)
        flight_dive_data_d['volmax'] = volmax
        flight_dive_data_d['vbdbias'] = 0
        log_info('Initial volmax estimate: %.0fcc' % volmax)

        flight_dive_data_d['final_volmax_found'] = False
        # An initial C_VBD value and vehicle conversion factor
        flight_dive_data_d['C_VBD'] = None
        flight_dive_data_d['VBD_CNV'] = None
        flight_dive_data_d['hd_ab_trusted'] = False # don't trust the defaults
        flight_dive_data_d['any_hd_ab_trusted'] = False # haven't found a trusted b yet
        flight_dive_data_d['hd_b_biofouled'] = biofouling_scale*flight_dive_data_d['hd_b']
        # NOTE these grids are log, not linear with more points toward lower values, which concentrates on the usual location of a/b
        # DEAD # log10hd_a_grid = linspace(-3.0,-1.3,35)
        # DEAD # log10hd_a_grid = linspace(-3.0,-2.2,17)
        log10hd_a_grid = linspace(-3.5, -2.0, 31)

        # DEAD log10hd_b_grid = linspace(-2.5,-1.0,31)  # very wide
        log10hd_b_grid = linspace(-2.5, -1.5, 21) # 0.003162 0.031623
        log10hd_b_grid = linspace(-2.1, -1.4, 15) # 0.007943 0.039811 # raise the window to avoid computing impossible too fast speeds but increase possible drag regimes
        # log10hd_b_grid = linspace(-2.1,-1.2,15) # 0.007943 0.063100 (better for DG?)
        log10hd_b_grid = linspace(-2.2, -1.4, 17) # 0.007943 0.039811 # raise the window to avoid computing impossible too fast speeds but increase possible drag regimes
        log10hd_b_grid = linspace(-2.2, -1.1, 17) # 0.007943 0.079400 # raise the window to avoid computing impossible too fast speeds but increase possible drag regimes
        
        if glider_type == SEAGLIDER:
            flight_dive_data_d['glider_type_string'] = 'SG'
            if mass > SGX_MASS:
                flight_dive_data_d['glider_type_string'] = 'SGX'
                # Apparently substantially lower drag.
                # NOTE this sets the drag grid directly, not log10hd_b_grid
                # NOTE start the grid at 0.001 to avoid feeding a hd_b of zero into hydro_model
                hd_b_grid = linspace(0.001, 0.030, 25)
            
        elif glider_type == DEEPGLIDER:
            flight_dive_data_d['glider_type_string'] = 'DG'
            # log10hd_b_grid = linspace(-2.6,-1.4,17) # wider (and lower!) b range: 0.00398 0.0398
            log10hd_b_grid = linspace(-2.7, -1.4, 15) # wider (and lower!) b range: 0.00200 0.0398
            log10hd_b_grid = linspace(-2.7, -1.1, 15) # wider (and lower!) b range: 0.00200 0.0794

        # TODO verify these ranges
        elif glider_type == OCULUS:
            flight_dive_data_d['glider_type_string'] = 'OG'
            if False:
                log10hd_a_grid = linspace(-3.5, -2.0, 31) # wider a range
                log10hd_b_grid = linspace(-2.5, -1.0, 31) # wider b range

        else:
            raise RuntimeError("Unknown glider type %d from $DEEPGLIDER!" % glider_type)

        if hd_a_grid is None:
            hd_a_grid = 10**log10hd_a_grid
        if hd_b_grid is None:
            hd_b_grid = 10**log10hd_b_grid

        flight_dive_data_d['hd_a_grid'] = hd_a_grid
        flight_dive_data_d['hd_b_grid'] = hd_b_grid
        if flight_dive_data_d['hd_s'] != sg_hd_s:
            # In the case of DG/OG we might use a different hd_s but the glider code assumes s=-1/4
            # thus we need to compute our HD_b from our found b according to:
            # bq^s = HD_Bq^(-1/4) where we just assume a q between 10 and 150cms/s
            # Often we take a mean value of 40cm/s along track
            # For s = 0, hd_s_scale = 1/40**(-.25) == 2.5149
            flight_dive_data_d['hd_s_scale'] = (hd_s_assumed_q**flight_dive_data_d['hd_s'])/(hd_s_assumed_q**sg_hd_s)

        # limit the bounds for vbdbias search
        # at the beginning we search over 2K cc for vbdbias in case our volmax estimation is wildly off
        flight_dive_data_d['vbdbias_min'] = -vbdbias_search_range
        flight_dive_data_d['vbdbias_max'] =  vbdbias_search_range

        # limit the bounds for abs_compress search
        flight_dive_data_d['ac_min'] = ac_min_start
        flight_dive_data_d['ac_max'] = ac_max_start
        flight_dive_data_d['ac_min_press'] = 500 # [dbar] this is where we can start seeing the impact, otherwise use the default
        #DEBUG pfdd(True) #  display initial defaults in the log file
        save_flight_database(base_opts)

    if deck_dives: # test this after the DB is saved
        log_error('Unable to run flight model on deck dives!')
        return 1
    
    # setup flight_consts_d for use with hydromodel once since we either override hd_a/b or we ignore values for vbdbias and abs_compress
    flight_consts_d = {}
    # unpack the assumed constants for this glider type from our flight_dive_data_d global assumptions
    for fv in assumption_variables:
        flight_consts_d[fv] = flight_dive_data_d[fv]
    for fv in flight_variables:
        flight_consts_d[fv] = flight_dive_data_d[fv]

    # unpack flight_dive_data_d structures into globals
    ab_grid_cache_d = flight_dive_data_d['ab_grid_cache'] # updated by side-effect
    restart_cache_d = flight_dive_data_d['restart_cache']
    hd_a_grid = flight_dive_data_d['hd_a_grid']
    hd_b_grid = flight_dive_data_d['hd_b_grid']
    flight_dive_nums = flight_dive_data_d['dives'] # updated by side-effect
    log_debug("flight_dive_nums : %s" % flight_dive_nums)

    if reinitialized:
        log_info('Flight model version: %.2f; glider_type=%d' % (fm_version, glider_type))
        log_info('CONTROL: reprocessing=%s compare_velo=%d hd_a_scale=%.2f hd_b_scale=%.2f' %
                 (enable_reprocessing_dives, compare_velo, predicted_hd_a_scale, predicted_hd_b_scale))

    # Ensure that the hd_b_grid contains no zero values - those cause
    # the hydro model to blow up and slows down all processing for no useful purpose
    hd_b_grid[hd_b_grid == 0.0] = 0.001
        
    ## Main processing loop
    # Scan to see what files need to be worked on
    new_dive_nums = []
    updated_dives_d = {}
    for dive_nc_file_name in dive_nc_file_names:
        _, tail = os.path.split(dive_nc_file_name)
        dive_num = int(tail[4:8])
        dive_nc_file_time = os.path.getmtime(dive_nc_file_name)
        try:
            dd = flight_dive_data_d[dive_num]
            if dive_nc_file_time != dd.last_updated: # typically >
                updated_dives_d[dive_num] = dive_nc_file_time
        except KeyError:
            new_dive_nums.append(dive_num)
            updated_dives_d[dive_num] = dive_nc_file_time

    # Now, as a heuristic, if we are within a few days of the dive_num's START TIME assume we are during a live deployment
    # Avoid relying on the reprocess file modified time, which can be updated by reprocess and FM itself
    dd = flight_data(dive_num) # make up a temporary dive data instance but don't intern into flight_dive_data_d
    data_d = load_dive_data(base_opts, dd) # ignore result
    alert_dive_num = None
    # Deepgliders can take 2 days down and back
    # if the load_dive_data fails to update start_time, the value is 0 and we don't set alert_dive_num
    if (time.time() - dd.start_time) < 3*86400: # PARAMETER
        alert_dive_num = dive_num

    # simulate adding one dive at a time to the FDD as if this were a deployment
    ret_val = 0
    log_debug("Starting main loop")
    for new_dive_num in new_dive_nums:
        if exit_event and exit_event.is_set():
            log_info("Exit requested")
            ret_val = 1
            break
        log_debug("Main loop dive %d" % new_dive_num)
        if force_alerts: # for debugging alerts
            alert_dive_num = new_dive_num
        ret_val =  process_dive(base_opts, new_dive_num, updated_dives_d, alert_dive_num, exit_event=exit_event)
        if ret_val:
            log_error("process_dive returned %d - bailing out" % ret_val)
            break
    log_debug("Main loop ended")
    if not ret_val:
        # recompute the keys() in case the process_dive() calls removed them by side-effect
        if len(list(updated_dives_d.keys())) > 0: # any residual updated files
            # in case there are no new dives but some dives were updated (via external reprocessing)
            log_debug("Processing remaining dives %s" % list(updated_dives_d.keys()))
            ret_val = process_dive(base_opts, None, updated_dives_d, alert_dive_num, exit_event=exit_event)
            log_debug("Done processing remaining dives")

    save_flight_database(base_opts) # save any updated history, ab_grid_cache, and dive_data values

    if not ret_val and len(grid_dive_sets):
        # now that everything is buttoned up try solving these grids the user is interested in
        dump_checkpoint_data_matfiles = True
        for dive_set in grid_dive_sets:
            if all(map(lambda d: d in flight_dive_data_d, dive_set)):
                log_info('Solving a/b grid for %s' % dive_set)
                solve_ab_grid(base_opts, dive_set,99)
    return ret_val

def cmdline_main():
    """Command line driver for updateing flight model data

    usage: FlightModel.py [options] [--mission_dir <mission_dir> | basefile]
    where (one required):
        basefile        - The fully qualified path to a seaglider dive without extension, e.g., /home/sg194/p1940010
        --mission_dir   - The name of a directory, in which case all eng/log files in that directory are processed
                                       
    The following standard options are supported:
        --version             show program's version number and exit
        -h, --help            show this help message and exit
        --base_log=BASE_LOG   basestation log file, records all levels of notifications
        -v, --verbose         print status messages to stdout
        -q, --quiet           don't print status messages to stdout
        --force               rebuild the flight db
        --debug               log/display debug messages
        -i INSTRUMENT_ID, --instrument_id=INSTRUMENT_ID
                              force instrument (glider) id
    Note:
        sg_calib_constants must be in the same directory as the file(s) being processed

    Returns:
        0 - success
        1 - failure
    """
    global mission_directory
    base_opts = BaseOpts.BaseOptions("Command line driver for updateing flight model data")
    
    BaseLogger(base_opts) # initializes BaseLog
    
    mission_directory = base_opts.mission_dir

    return process_directory(base_opts)

# can be called from multiprocessing scheme
def process_directory(base_opts):
    nc_files_created = None
    sg_calib_file_name = os.path.join(base_opts.mission_dir, "sg_calib_constants.m")
    sg_calib_constants_d = getSGCalibrationConstants(sg_calib_file_name)
    if(not sg_calib_constants_d):
        log_error("Could not process %s" % sg_calib_file_name)
        return 1

    try:
        instrument_id = int(sg_calib_constants_d['id_str'])
    except:
        # base_opts always supplies a default (0)
        instrument_id = int(base_opts.instrument_id)
    if(instrument_id == 0):
        log_warning("Unable to determine instrument id; assuming 0")
    try:
        # run like an extension
        return main(instrument_id=instrument_id, base_opts=base_opts, sg_calib_file_name=sg_calib_file_name, nc_files_created=nc_files_created)
    except KeyboardInterrupt:
        if DEBUG_PDB:
            _, _, traceb = sys.exc_info()
            traceback.print_exc()
            pdb.post_mortem(traceb)

        log_error("Keyboard interrupt - breaking out")
        return 1
    
    except RuntimeError as exception:
        log_error(exception.args[0])
        return 1

if __name__ == "__main__":
    retval = 1

    # Force to be in UTC
    os.environ['TZ'] = 'UTC'
    time.tzset()

    np.seterr(divide='raise', invalid='raise')

    try:
        if "--profile" in sys.argv:
            sys.argv.remove('--profile')
            profile_file_name = os.path.splitext(os.path.split(sys.argv[0])[1])[0] + '_' \
                + Utils.ensure_basename(time.strftime("%H:%M:%S %d %b %Y %Z", time.gmtime(time.time()))) + ".cprof"
            # Generate line timings
            retval = cProfile.run("cmdline_main()", filename=profile_file_name)
            stats = pstats.Stats(profile_file_name)
            stats.sort_stats('time', 'calls')
            stats.print_stats()
        else:
            retval = cmdline_main()
    except SystemExit:
        pass
    except Exception:
        if DEBUG_PDB:
            _, _, traceb = sys.exc_info()
            traceback.print_exc()
            pdb.post_mortem(traceb)

        log_critical("Unhandled exception in main -- exiting")

    sys.exit(retval)<|MERGE_RESOLUTION|>--- conflicted
+++ resolved
@@ -50,13 +50,10 @@
 import pdb
 import traceback
 import numpy as np
-<<<<<<< HEAD
 import BaseDB
-=======
 import re
-
 from Globals import flight_variables, ignore_tag, ignore_tags
->>>>>>> 4f27c988
+
 
 DEBUG_PDB = "darwin" in sys.platform
 
