#! /usr/bin/env python
# -*- python-fmt -*-

##
## Copyright (c) 2022 by University of Washington.  All rights reserved.
##
## This file contains proprietary information and remains the
## unpublished property of the University of Washington. Use, disclosure,
## or reproduction is prohibited except as permitted by express written
## license agreement with the University of Washington.
##
## THIS SOFTWARE IS PROVIDED BY THE COPYRIGHT HOLDERS AND CONTRIBUTORS "AS IS"
## AND ANY EXPRESS OR IMPLIED WARRANTIES, INCLUDING, BUT NOT LIMITED TO, THE
## IMPLIED WARRANTIES OF MERCHANTABILITY AND FITNESS FOR A PARTICULAR PURPOSE
## ARE DISCLAIMED. IN NO EVENT SHALL THE COPYRIGHT OWNER OR CONTRIBUTORS BE
## LIABLE FOR ANY DIRECT, INDIRECT, INCIDENTAL, SPECIAL, EXEMPLARY, OR
## CONSEQUENTIAL DAMAGES (INCLUDING, BUT NOT LIMITED TO, PROCUREMENT OF
## SUBSTITUTE GOODS OR SERVICES; LOSS OF USE, DATA, OR PROFITS; OR BUSINESS
## INTERRUPTION) HOWEVER CAUSED AND ON ANY THEORY OF LIABILITY, WHETHER IN
## CONTRACT, STRICT LIABILITY, OR TORT (INCLUDING NEGLIGENCE OR OTHERWISE)
## ARISING IN ANY WAY OUT OF THE USE OF THIS SOFTWARE, EVEN IF ADVISED OF THE
## POSSIBILITY OF SUCH DAMAGE.
##


""" Package setup for plotting routines
"""
# TODO: This can be removed as of python 3.11
from __future__ import annotations
import inspect
import logging
import typing

# Avoid circular input for type checking
if typing.TYPE_CHECKING:
    import BaseOpts
    import scipy

from BaseLog import log_error, log_info

dive_plot_funcs = {}
mission_plot_funcs = {}

# pylint: disable=unused-argument
def plot_dive_single(
    base_opts: BaseOpts.BaseOptions, dive_nc_file_name: scipy.io._netcdf.netcdf_file
) -> tuple[list, list]:
    """Signature for per-dive plotting routines"""
    return ([], [])


# pylint: disable=unused-argument
def plot_mission_single(
    base_opts: BaseOpts.BaseOptions, mission_str: list
) -> tuple[list, list]:
    """Signature for whole mission plotting routines"""
    return ([], [])


plot_dive_sig = inspect.signature(plot_dive_single)
plot_mission_sig = inspect.signature(plot_mission_single)


def compare_sigs(sig_a, sig_b):
    """Compares two signatures for type equivalence
    Returns:
        True for equivalent
        False if not equivilent
    """
    if len(sig_a.parameters) != len(sig_b.parameters):
        return False

    for t1, t2 in zip(sig_a.parameters.items(), sig_b.parameters.items()):
        if not t1 or not t2:
            return False
        if t1[1].annotation != t2[1].annotation:
            return False
    return sig_a.return_annotation == sig_b.return_annotation


def plotdivesingle(func):
    """Register a per-dive plotting function"""
    sig = inspect.signature(func)
    if compare_sigs(plot_dive_sig, sig):
        # print(f"Addiing {func.__name__}")
        dive_plot_funcs[func.__name__] = func
    else:
        print(f"ERROR: {func.__name__} does not match signature")
    return func


def plotmissionsingle(func):
    """Register a whole mission plotting function"""
    sig = inspect.signature(func)
    if compare_sigs(plot_mission_sig, sig):
        # print(f"Addiing {func.__name__}")
        mission_plot_funcs[func.__name__] = func
    else:
        print(f"ERROR: {func.__name__} does not match signature")
    return func


# pylint: disable=wrong-import-position

# Per-dive plotting routines
from . import DivePlot
from . import DiveCOG
from . import DiveCTW
from . import DiveOptode
from . import DiveWetlabs
from . import DiveOCR504i
from . import DiveCTD
from . import DiveTS
from . import DiveTMICL
from . import DivePMAR
from . import DiveCompassCompare
from . import DiveLegatoPressure
from . import DiveLegatoData
from . import DiveLegatoCorrections
from . import DiveVertVelocity
from . import DivePitchRoll
from . import DiveMagCal

# Whole mission plotting routines
from . import MissionEnergy
<<<<<<< HEAD
from . import MissionVolume
=======
from . import MissionMotors
>>>>>>> ebbc1aa7
<|MERGE_RESOLUTION|>--- conflicted
+++ resolved
@@ -123,8 +123,5 @@
 
 # Whole mission plotting routines
 from . import MissionEnergy
-<<<<<<< HEAD
 from . import MissionVolume
-=======
-from . import MissionMotors
->>>>>>> ebbc1aa7
+from . import MissionMotors